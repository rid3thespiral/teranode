package coinbase

import (
	"context"
	"database/sql"
	"errors"
	"fmt"
	"runtime"
	"strings"
	"sync/atomic"
	"time"

	"golang.org/x/sync/errgroup"

	"github.com/bitcoin-sv/ubsv/model"
	"github.com/bitcoin-sv/ubsv/services/asset"
	"github.com/bitcoin-sv/ubsv/services/coinbase/coinbase_api"
	"github.com/bitcoin-sv/ubsv/stores/blockchain"
	"github.com/bitcoin-sv/ubsv/ulogger"
	"github.com/bitcoin-sv/ubsv/util"
	"github.com/bitcoin-sv/ubsv/util/distributor"
	"github.com/bitcoin-sv/ubsv/util/p2p"
	"github.com/bitcoin-sv/ubsv/util/usql"
	"github.com/lib/pq"
	"github.com/libsv/go-bk/bec"
	"github.com/libsv/go-bk/wif"
	"github.com/libsv/go-bt/v2"
	"github.com/libsv/go-bt/v2/bscript"
	"github.com/libsv/go-bt/v2/chainhash"
	"github.com/libsv/go-bt/v2/unlocker"
	"github.com/ordishs/gocore"
)

var coinbaseStat = gocore.NewStat("coinbase")

type processBlockFound struct {
	hash    *chainhash.Hash
	baseURL string
}

type processBlockCatchup struct {
	block   *model.Block
	baseURL string
}

type Coinbase struct {
	db           *usql.DB
	engine       util.SQLEngine
	store        blockchain.Store
	AssetClient  *asset.Client
	distributor  *distributor.Distributor
	privateKey   *bec.PrivateKey
	running      bool
	blockFoundCh chan processBlockFound
	catchupCh    chan processBlockCatchup
	logger       ulogger.Logger
	address      string
	dbTimeout    time.Duration
	peerSync     *p2p.PeerHeight
	waitForPeers bool
	g            *errgroup.Group
	gCtx         context.Context
	stats        *gocore.Stat
}

// NewCoinbase builds on top of the blockchain store to provide a coinbase tracker
// Only SQL databases are supported
func NewCoinbase(logger ulogger.Logger, store blockchain.Store) (*Coinbase, error) {
	engine := store.GetDBEngine()
	if engine != util.Postgres && engine != util.Sqlite && engine != util.SqliteMemory {
		return nil, fmt.Errorf("unsupported database engine: %s", engine)
	}

	coinbasePrivKey, found := gocore.Config().Get("coinbase_wallet_private_key")
	if !found {
		return nil, errors.New("coinbase_wallet_private_key not found in config")
	}

	privateKey, err := wif.DecodeWIF(coinbasePrivKey)
	if err != nil {
		return nil, fmt.Errorf("can't decode coinbase priv key: ^%v", err)
	}

	coinbaseAddr, err := bscript.NewAddressFromPublicKey(privateKey.PrivKey.PubKey(), true)
	if err != nil {
		return nil, fmt.Errorf("can't create coinbase address: %v", err)
	}

	backoffDuration, err, _ := gocore.Config().GetDuration("distributor_backoff_duration", 1*time.Second)
	if err != nil {
		return nil, fmt.Errorf("could not parse distributor_backoff_duration: %v", err)
	}

	maxRetries, _ := gocore.Config().GetInt("distributor_max_retries", 3)

	failureTolerance, _ := gocore.Config().GetInt("distributor_failure_tolerance", 0)

	d, err := distributor.NewDistributor(logger, distributor.WithBackoffDuration(backoffDuration), distributor.WithRetryAttempts(int32(maxRetries)), distributor.WithFailureTolerance(failureTolerance))
	if err != nil {
		return nil, fmt.Errorf("could not create distributor: %v", err)
	}

	dbTimeoutMillis, _ := gocore.Config().GetInt("blockchain_store_dbTimeoutMillis", 5000)

	addresses, ok := gocore.Config().Get("propagation_grpcAddresses")
	if !ok {
		panic("[PeerStatus] propagation_grpcAddresses not found")
	}
	numberOfExpectedPeers := 1 + strings.Count(addresses, "|") // each | is a ip:port separator

	peerStatusTimeout, err, _ := gocore.Config().GetDuration("peerStatus_timeout", 30*time.Second)
	if err != nil {
		panic(fmt.Sprintf("[PeerStatus] failed to parse peerStatus_timeout: %s", err))
	}

	waitForPeers := gocore.Config().GetBool("coinbase_wait_for_peers", false)

	g, gCtx := errgroup.WithContext(context.Background())
	g.SetLimit(runtime.NumCPU())

	c := &Coinbase{
		store:        store,
		db:           store.GetDB(),
		engine:       engine,
		blockFoundCh: make(chan processBlockFound, 100),
		catchupCh:    make(chan processBlockCatchup),
		distributor:  d,
		logger:       logger,
		privateKey:   privateKey.PrivKey,
		address:      coinbaseAddr.AddressString,
		dbTimeout:    time.Duration(dbTimeoutMillis) * time.Millisecond,
		peerSync:     p2p.NewPeerHeight(logger, "coinbase", numberOfExpectedPeers, peerStatusTimeout),
		waitForPeers: waitForPeers,
		g:            g,
		gCtx:         gCtx,
		stats:        gocore.NewStat("coinbase"),
	}

	threshold, found := gocore.Config().GetInt("coinbase_notification_threshold")
	if found {
		go c.monitorSpendableUTXOs(uint64(threshold))
	}

	return c, nil
}

func (c *Coinbase) Init(ctx context.Context) (err error) {
	if err = c.createTables(ctx); err != nil {
		return fmt.Errorf("failed to create coinbase tables: %s", err)
	}

	AssetAddr, ok := gocore.Config().Get("coinbase_assetGrpcAddress")
	if !ok {
		AssetAddr, ok = gocore.Config().Get("asset_grpcAddress")
		if !ok {
			return errors.New("no asset_grpcAddress setting found")
		}
	}

	c.AssetClient, err = asset.NewClient(ctx, c.logger, AssetAddr)
	if err != nil {
		return fmt.Errorf("failed to create Asset client: %s", err)
	}

	// process blocks found from channel
	go func() {
		for {
			select {
			case <-ctx.Done():
				return
			case catchup := <-c.catchupCh:
				{
					if err = c.catchup(ctx, catchup.block, catchup.baseURL); err != nil {
						c.logger.Errorf("failed to catchup from [%s] [%v]", catchup.block.Hash().String(), err)
					}
				}
			case block := <-c.blockFoundCh:
				{
					if _, err = c.processBlock(ctx, block.hash, block.baseURL); err != nil {
						c.logger.Errorf("failed to process block [%s] [%v]", block.hash.String(), err)
					}
				}
			}
		}
	}()

	// start blob server listener
	go func() {
		<-ctx.Done()
		c.logger.Infof("[CoinbaseTracker] context done, closing client")
		c.running = false
	}()

	ready := atomic.Bool{}

	go func() {
		ch, err := c.AssetClient.Subscribe(ctx, "")
		if err != nil {
			c.logger.Errorf("could not subscribe to blob server: %v", err)
			return
		}

		for {
			select {
			case <-ctx.Done():
				return
			case notification := <-ch:
				if !ready.Load() {
					break
				}
				if notification.Type == model.NotificationType_Block {
					c.blockFoundCh <- processBlockFound{
						hash:    notification.Hash,
						baseURL: notification.BaseURL,
					}
				}
			}
		}
	}()

	// get the best block header on startup and process
	go func() {
		c.waitTillInitialBlocksMined(ctx)

		ready.Store(true) // block notifications will now be processed

		blockHeader, _, err := c.AssetClient.GetBestBlockHeader(ctx)
		if err != nil {
			c.logger.Errorf("could not get best block header from blob server [%v]", err)
			return
		}
		c.blockFoundCh <- processBlockFound{
			hash:    blockHeader.Hash(),
			baseURL: "",
		}

	}()

	return nil
}

func (c *Coinbase) waitTillInitialBlocksMined(ctx context.Context) {
	//Wait until min_height is reached
	coinbase_should_wait := gocore.Config().GetBool("coinbase_should_wait", false)
	coinbase_wait_until_block, _ := gocore.Config().GetInt("coinbase_wait_until_block", 0)

	if coinbase_should_wait {
		c.logger.Infof("[coinbase] waiting to start. Need to reach block %d", coinbase_wait_until_block)
		for {
			_, height, err := c.AssetClient.GetBestBlockHeader(ctx)
			if err != nil {
				c.logger.Errorf("could not get best block header from blob server [%v]", err)
				return
			}
			if height >= uint32(coinbase_wait_until_block) {
				break
			}
			c.logger.Infof("[coinbase] waiting to start. Currently at block %d/%d", height, coinbase_wait_until_block)
			time.Sleep(1 * time.Second)
		}
		c.logger.Infof("[coinbase] ready to start. Reached block %d", coinbase_wait_until_block)
	}
}

func (c *Coinbase) createTables(ctx context.Context) error {

	var idType string
	var bType string

	switch c.engine {
	case util.Postgres:
		idType = "BIGSERIAL"
		bType = "BYTEA"
	case util.Sqlite, util.SqliteMemory:
		idType = "INTEGER PRIMARY KEY AUTOINCREMENT"
		bType = "BLOB"
	default:
		return fmt.Errorf("unsupported database engine: %s", c.engine)
	}

	// Init coinbase tables in db
	if _, err := c.db.ExecContext(ctx, fmt.Sprintf(`
		  CREATE TABLE IF NOT EXISTS coinbase_utxos (
			 inserted_at    TIMESTAMPTZ NOT NULL DEFAULT CURRENT_TIMESTAMP
	    ,block_id 	    BIGINT NOT NULL REFERENCES blocks (id)
			,txid           %s NOT NULL
			,vout           INTEGER NOT NULL
			,locking_script %s NOT NULL
			,satoshis       BIGINT NOT NULL
			,processed_at   TIMESTAMPTZ
		 )
		`, bType, bType)); err != nil {
		return err
	}

	if _, err := c.db.ExecContext(ctx, fmt.Sprintf(`
		  CREATE TABLE IF NOT EXISTS spendable_utxos (
			 id						  %s
			,inserted_at    TIMESTAMPTZ NOT NULL DEFAULT CURRENT_TIMESTAMP
	    ,txid           %s NOT NULL
			,vout           INTEGER NOT NULL
			,locking_script %s NOT NULL
			,satoshis       BIGINT NOT NULL
		 )
		`, idType, bType, bType)); err != nil {
		return err
	}

	switch c.engine {
	case util.Postgres:

		if _, err := c.db.ExecContext(ctx, `
			CREATE TABLE IF NOT EXISTS spendable_utxos_log (
				id BIGSERIAL PRIMARY KEY,
				 change_type CHAR(1)  -- 'I' for insert, 'D' for delete, 'U' for update
				,utxo_count_change BIGINT DEFAULT 0
				,satoshis_change BIGINT DEFAULT 0
			);
			`); err != nil {
			return err
		}

		if _, err := c.db.ExecContext(ctx, `
			CREATE TABLE IF NOT EXISTS spendable_utxos_balance (
				utxo_count BIGINT DEFAULT 0
				,total_satoshis BIGINT DEFAULT 0
			);
			`); err != nil {
			return err
		}

		if _, err := c.db.ExecContext(ctx, `
			INSERT INTO spendable_utxos_balance (
				 utxo_count
				,total_satoshis
			) SELECT 
					 COALESCE(COUNT(*), 0)
					,COALESCE(SUM(satoshis), 0)
				FROM 
					spendable_utxos;
		`); err != nil {
			return err
		}

		if _, err := c.db.ExecContext(ctx, `
				CREATE OR REPLACE FUNCTION log_spendable_utxos_balance()
				RETURNS TRIGGER AS $$
				BEGIN
						IF OLD IS NULL THEN
								-- INSERT
								INSERT INTO spendable_utxos_log (change_type, utxo_count_change, satoshis_change)
								VALUES ('I', 1, NEW.satoshis);
						ELSIF NEW IS NULL THEN
								-- DELETE
								INSERT INTO spendable_utxos_log (change_type, utxo_count_change, satoshis_change)
								VALUES ('D', -1, -OLD.satoshis);
						ELSE
								-- UPDATE
								INSERT INTO spendable_utxos_log (change_type, utxo_count_change, satoshis_change)
								VALUES ('U', 0, NEW.satoshis - OLD.satoshis);
						END IF;
				
						RETURN NULL;
				END;
				$$ LANGUAGE plpgsql;
			`); err != nil {
			return err
		}

		if _, err := c.db.ExecContext(ctx, `
				CREATE OR REPLACE TRIGGER trigger_spendable_utxos_log
				AFTER INSERT OR UPDATE OR DELETE ON spendable_utxos
				FOR EACH ROW
				EXECUTE FUNCTION log_spendable_utxos_balance();
			`); err != nil {
			return err
		}

		// this need the cron extension to be install on postgres server
		// for the moment (until this solution is proven viable) we will use a go routine
		// to update the spendable balance (see monitorSpendableUTXOs)
		// if _, err := c.db.ExecContext(ctx, `
		// SELECT cron.schedule('*/1 * * * *', $$ -- Run every minute
		// DECLARE
		// 	total_changes RECORD;
		// BEGIN
		// 	SELECT
		// 			COALESCE(SUM(utxo_count_change), 0) AS total_utxo_count
		// 			,COALESCE(SUM(satoshis_change), 0) AS total_satoshis
		// 	INTO total_changes
		// 	FROM spendable_utxos_log;

		// 	UPDATE spendable_utxos_balance
		// 	SET
		// 		utxo_count = utxo_count + total_changes.total_utxo_count
		// 		,total_satoshis = total_satoshis + total_changes.total_satoshis;

		// 	DELETE FROM spendable_utxos_log;
		// END;
		// $$);
		// 	`); err != nil {
		// 	return err
		// }

		if _, err := c.db.ExecContext(ctx, `
				CREATE OR REPLACE FUNCTION get_spendable_utxos_balance()
				RETURNS TABLE (utxo_count BIGINT, total_satoshis BIGINT) AS $$
				BEGIN
					RETURN QUERY
	
					SELECT
						 sb.utxo_count + CAST(sl.utxo_count_change AS BIGINT) AS utxo_count
						,sb.total_satoshis + CAST(sl.satoshis_change AS BIGINT) AS total_satoshis
					FROM
						 spendable_utxos_balance sb
						,(
								SELECT
										 COALESCE(SUM(utxo_count_change), 0) AS utxo_count_change
										,COALESCE(SUM(satoshis_change), 0) AS satoshis_change
								FROM
										spendable_utxos_log
						) sl;
				END;
				$$ LANGUAGE plpgsql;
			`); err != nil {
			return err
		}

	} // end switch

	if _, err := c.db.ExecContext(ctx, `CREATE UNIQUE INDEX IF NOT EXISTS ux_coinbase_utxos_txid_vout ON coinbase_utxos (txid, vout);`); err != nil {
		_ = c.db.Close()
		return fmt.Errorf("could not create ux_coinbase_utxos_txid_vout index - [%+v]", err)
	}

	if _, err := c.db.ExecContext(ctx, `CREATE INDEX IF NOT EXISTS ux_coinbase_utxos_processed_at ON coinbase_utxos (processed_at ASC);`); err != nil {
		_ = c.db.Close()
		return fmt.Errorf("could not create ux_coinbase_utxos_processed_at index - [%+v]", err)
	}

	if _, err := c.db.ExecContext(ctx, `CREATE INDEX IF NOT EXISTS ux_spendable_utxos_inserted_at ON spendable_utxos (inserted_at ASC);`); err != nil {
		_ = c.db.Close()
		return fmt.Errorf("could not create ux_spendable_utxos_inserted_at index - [%+v]", err)
	}

	return nil
}

func (c *Coinbase) catchup(cntxt context.Context, fromBlock *model.Block, baseURL string) error {
	start, stat, ctx := util.NewStatFromContext(cntxt, "catchup", c.stats)
	defer func() {
		stat.AddTime(start)
	}()

	c.logger.Infof("catching up from %s on server %s", fromBlock.Hash().String(), baseURL)

	catchupBlockHeaders := []*model.BlockHeader{fromBlock.Header}
	var exists bool

	fromBlockHeaderHash := fromBlock.Header.HashPrevBlock

LOOP:
	for {
		c.logger.Debugf("getting block headers for catchup from [%s]", fromBlockHeaderHash.String())
		blockHeaders, _, err := c.AssetClient.GetBlockHeaders(ctx, fromBlockHeaderHash, 1000)
		if err != nil {
			return err
		}

		if len(blockHeaders) == 0 {
			return fmt.Errorf("failed to get block headers from [%s]", fromBlockHeaderHash.String())
		}

		for _, blockHeader := range blockHeaders {
			exists, err = c.store.GetBlockExists(ctx, blockHeader.Hash())
			if err != nil {
				return fmt.Errorf("failed to check if block exists [%w]", err)
			}
			if exists {
				break LOOP
			}

			catchupBlockHeaders = append(catchupBlockHeaders, blockHeader)

			fromBlockHeaderHash = blockHeader.HashPrevBlock
			if fromBlockHeaderHash.IsEqual(&chainhash.Hash{}) {
				return fmt.Errorf("failed to find parent block header, last was: %s", blockHeader.String())
			}
		}
	}

	c.logger.Infof("catching up from [%s] to [%s]", catchupBlockHeaders[len(catchupBlockHeaders)-1].String(), catchupBlockHeaders[0].String())

	// process the catchup block headers in reverse order
	for i := len(catchupBlockHeaders) - 1; i >= 0; i-- {
		blockHeader := catchupBlockHeaders[i]

		block, err := c.AssetClient.GetBlock(ctx, blockHeader.Hash())
		if err != nil {
			return errors.Join(fmt.Errorf("failed to get block [%s]", blockHeader.String()), err)
		}

		err = c.storeBlock(ctx, block)
		if err != nil {
			return err
		}
	}

	return nil
}

func (c *Coinbase) processBlock(cntxt context.Context, blockHash *chainhash.Hash, baseUrl string) (*model.Block, error) {
	start, stat, ctx := util.NewStatFromContext(cntxt, "processBlock", coinbaseStat)
	defer func() {
		stat.AddTime(start)
	}()

	c.logger.Debugf("processing block: %s", blockHash.String())

	// check whether we already have the block
	exists, err := c.store.GetBlockExists(ctx, blockHash)
	if err != nil {
		return nil, fmt.Errorf("could not check whether block exists %+v", err)
	}
	if exists {
		c.logger.Debugf("skipping block that already exists: %s", blockHash.String())
		return nil, nil
	}

	block, err := c.AssetClient.GetBlock(ctx, blockHash)
	if err != nil {
		return block, err
	}

	// check whether we already have the parent block
	exists, err = c.store.GetBlockExists(ctx, block.Header.HashPrevBlock)
	if err != nil {
		return nil, fmt.Errorf("could not check whether block exists %+v", err)
	}
	if !exists {
		go func() {
			c.catchupCh <- processBlockCatchup{
				block:   block,
				baseURL: baseUrl,
			}
		}()
		return nil, nil
	}

	err = c.storeBlock(ctx, block)
	if err != nil {
		return nil, err
	}

	return block, err
}

func (c *Coinbase) storeBlock(ctx context.Context, block *model.Block) error {
	start, stat, ctx := util.StartStatFromContext(ctx, "storeBlock")
	defer func() {
		stat.AddTime(start)
	}()

	//ctxTimeout, cancelTimeout := context.WithTimeout(ctx, c.dbTimeout)
	//defer cancelTimeout()

	blockId, err := c.store.StoreBlock(ctx, block, "")
	if err != nil {
		return fmt.Errorf("could not store block: %+v", err)
	}

	// process coinbase into utxos
	// first check whether we are in sync with the blob server, otherwise we wait for the next block
	_, blobBestBlockHeight, _ := c.AssetClient.GetBestBlockHeader(ctx)
	_, coinbaseBestBlockMeta, _ := c.store.GetBestBlockHeader(ctx)

	if c.waitForPeers {
		/* Wait until all nodes are at least on same block height as this coinbase block */
		/* Do this before attempting to distribute the coinbase splitting transactions to all nodes */
		err = c.peerSync.WaitForAllPeers(ctx, blobBestBlockHeight, true)
		if err != nil {
			return fmt.Errorf("peers are not in sync: %s", err)
		}
	}

<<<<<<< HEAD
	if blobBestBlockHeight != coinbaseBestBlockMeta.Height {
		c.logger.Warnf("asset service reports block height of %d whereas coinbase service reports %d", blobBestBlockHeight, coinbaseBestBlockMeta.Height)
	}

	err = c.processCoinbase(ctx, blockId, block.Hash(), block.CoinbaseTx)
	if err != nil {
		return fmt.Errorf("could not process coinbase %+v", err)
=======
	if blobBestBlockHeight <= coinbaseBestBlockMeta.Height {
		err = c.processCoinbase(ctx, blockId, block.Hash(), block.CoinbaseTx)
		if err != nil {
			return fmt.Errorf("could not process coinbase %+v", err)
		}
	} else {
		c.logger.Warnf("coinbase processing skipped - asset service reports block height of %d whereas coinbase service reports %d", blobBestBlockHeight, coinbaseBestBlockMeta.Height)
>>>>>>> 48bb48de
	}

	return nil
}

func (c *Coinbase) processCoinbase(ctx context.Context, blockId uint64, blockHash *chainhash.Hash, coinbaseTx *bt.Tx) error {
	start, stat, ctx := util.StartStatFromContext(ctx, "processCoinbase")
	defer func() {
		stat.AddTime(start)
	}()

	//ctx, cancelTimeout := context.WithTimeout(ctx, c.dbTimeout)
	//defer cancelTimeout()

	c.logger.Infof("processing coinbase: %s, for block: %s with %d utxos", coinbaseTx.TxID(), blockHash.String(), len(coinbaseTx.Outputs))

	if err := c.insertCoinbaseUTXOs(ctx, blockId, coinbaseTx); err != nil {
		return fmt.Errorf("could not insert coinbase utxos: %+v", err)
	}

	// Create a timestamp variable to insert into the TIMESTAMPTZ field
	timestamp := time.Now().UTC()

	// update everything 100 blocks old on this chain to spendable
	q := `
		WITH LongestChainTip AS (
			SELECT id, height
			FROM blocks
			ORDER BY chain_work DESC, inserted_at ASC
			LIMIT 1
		)

		UPDATE coinbase_utxos
		SET
		 processed_at = $1
		WHERE processed_at IS NULL
		AND block_id IN (
			WITH RECURSIVE ChainBlocks AS (
				SELECT
				 id
				,parent_id
				,height
				FROM blocks
				WHERE id = (SELECT id FROM LongestChainTip)
				UNION ALL
				SELECT
				 b.id
				,b.parent_id
				,b.height
				FROM blocks b
				JOIN ChainBlocks cb ON b.id = cb.parent_id
				WHERE b.id != cb.id
			)
			SELECT id FROM ChainBlocks
			WHERE height < (SELECT height - 110 FROM LongestChainTip)
		)
	`
	if _, err := c.db.ExecContext(ctx, q, timestamp); err != nil {
		return fmt.Errorf("could not update coinbase_utxos to be processed: %+v", err)
	}

	_, _, ctx = util.NewStatFromContext(context.Background(), "go routine", stat, false)

	if err := c.createSpendingUtxos(ctx, timestamp); err != nil {
		return fmt.Errorf("could not create spending utxos: %w", err)
	}

	return nil
}

func (c *Coinbase) createSpendingUtxos(ctx context.Context, timestamp time.Time) error {
	start, stat, ctx := util.StartStatFromContext(ctx, "createSpendingUtxos")
	defer func() {
		stat.AddTime(start)
	}()

	//ctx, cancelTimeout := context.WithTimeout(ctx, c.dbTimeout)
	//defer cancelTimeout()

	q := `
	  SELECT
	   txid
	  ,vout
	  ,locking_script
  	,satoshis
	  FROM coinbase_utxos
	  WHERE processed_at = $1
	`

	rows, err := c.db.QueryContext(ctx, q, timestamp)
	if err != nil {
		return fmt.Errorf("could not get coinbase utxos: %w", err)
	}

	defer rows.Close()

	utxos := make([]*bt.UTXO, 0)
	for rows.Next() {
		var txid []byte
		var vout uint32
		var lockingScript bscript.Script
		var satoshis uint64

		if err := rows.Scan(&txid, &vout, &lockingScript, &satoshis); err != nil {
			return fmt.Errorf("could not scan coinbase utxo: %w", err)
		}

		hash, err := chainhash.NewHash(txid)
		if err != nil {
			return fmt.Errorf("could not create hash from txid: %w", err)
		}

		utxos = append(utxos, &bt.UTXO{
			TxIDHash:      hash,
			Vout:          vout,
			LockingScript: &lockingScript,
			Satoshis:      satoshis,
		})
	}

	for _, utxo := range utxos {
		utxo := utxo
		// create the utxos in the background
		// we don't have a method to revert anything that goes wrong anyway
		c.g.Go(func() error {
			c.logger.Infof("createSpendingUtxos coinbase: %s: utxo %d", utxo.TxIDHash, utxo.Vout)
			if err = c.splitUtxo(c.gCtx, utxo); err != nil {
				return fmt.Errorf("could not split utxo: %w", err)
			}
			// TODO remove this when we start using postgres cron job to do this periodically
			if err := c.aggregateBalance(ctx); err != nil {
				return fmt.Errorf("could not aggregate balance: %w", err)
			}
			return nil
		})
	}

	return nil
}

func (c *Coinbase) splitUtxo(cntxt context.Context, utxo *bt.UTXO) error {
	start, stat, ctx := util.StartStatFromContext(cntxt, "splitUtxo")
	defer func() {
		stat.AddTime(start)
	}()

	tx := bt.NewTx()

	if err := tx.FromUTXOs(utxo); err != nil {
		return fmt.Errorf("error creating initial transaction: %v", err)
	}

	var splitSatoshis = uint64(10_000_000)
	amountRemaining := utxo.Satoshis

	for amountRemaining > splitSatoshis {

		select {
		case <-ctx.Done():
			return fmt.Errorf("timeout splitting the satoshis")
		default:
			tx.AddOutput(&bt.Output{
				LockingScript: utxo.LockingScript,
				Satoshis:      splitSatoshis,
			})

			amountRemaining -= splitSatoshis
		}
	}

	tx.AddOutput(&bt.Output{
		LockingScript: utxo.LockingScript,
		Satoshis:      amountRemaining,
	})

	unlockerGetter := unlocker.Getter{PrivateKey: c.privateKey}
	if err := tx.FillAllInputs(ctx, &unlockerGetter); err != nil {
		return fmt.Errorf("error filling splitting inputs: %v", err)
	}

	if _, err := c.distributor.SendTransaction(ctx, tx); err != nil {
		return fmt.Errorf("error sending splitting transaction %s: %v", tx.TxIDChainHash().String(), err)
	}

	// Insert the spendable utxos....
	return c.insertSpendableUTXOs(ctx, tx)
}

func (c *Coinbase) RequestFunds(ctx context.Context, address string, disableDistribute bool) (*bt.Tx, error) {
	//ctx, cancelTimeout := context.WithTimeout(ctx, c.dbTimeout)
	//defer cancelTimeout()

	start, stat, ctx := util.NewStatFromContext(ctx, "RequestFunds", coinbaseStat)
	defer func() {
		stat.AddTime(start)
	}()

	var utxo *bt.UTXO
	var err error

	switch c.engine {
	case util.Postgres:
		utxo, err = c.requestFundsPostgres(ctx, address)
	case util.Sqlite, util.SqliteMemory:
		utxo, err = c.requestFundsSqlite(ctx, address)
	default:
		return nil, fmt.Errorf("unsupported database engine: %s", c.engine)
	}

	if err != nil {
		return nil, fmt.Errorf("error requesting funds: %v", err)
	}

	tx := bt.NewTx()

	if err = tx.FromUTXOs(utxo); err != nil {
		return nil, fmt.Errorf("error creating initial transaction: %v", err)
	}

	splits := uint64(100)

	// Split the utxo into 100 outputs satoshis
	sats := utxo.Satoshis / splits
	remainder := utxo.Satoshis % splits

	for i := 0; i < int(splits); i++ {
		if i == 0 && remainder > 0 {
			if err = tx.PayToAddress(address, sats+remainder); err != nil {
				return nil, fmt.Errorf("error paying to address: %v", err)
			}
			continue
		}

		if err = tx.PayToAddress(address, sats); err != nil {
			return nil, fmt.Errorf("error paying to address: %v", err)
		}
	}

	unlockerGetter := unlocker.Getter{PrivateKey: c.privateKey}
	if err = tx.FillAllInputs(ctx, &unlockerGetter); err != nil {
		return nil, fmt.Errorf("error filling initial inputs: %v", err)
	}

	if !disableDistribute {
		if _, err = c.distributor.SendTransaction(ctx, tx); err != nil {
			return nil, fmt.Errorf("error sending initial transaction: %v", err)
		}

		c.logger.Debugf("Sent funding transaction %s", tx.TxIDChainHash().String())
	}

	return tx, nil
}

func (c *Coinbase) DistributeTransaction(ctx context.Context, tx *bt.Tx) ([]*distributor.ResponseWrapper, error) {
	return c.distributor.SendTransaction(ctx, tx)
}

func (c *Coinbase) requestFundsPostgres(ctx context.Context, address string) (*bt.UTXO, error) {
	// Get the oldest spendable utxo
	var txid []byte
	var vout uint32
	var lockingScript bscript.Script
	var satoshis uint64

	if err := c.db.QueryRowContext(ctx, `
	DELETE FROM spendable_utxos
	WHERE id = (
		SELECT id
		FROM spendable_utxos
		ORDER BY inserted_at ASC
		FOR UPDATE SKIP LOCKED
		LIMIT 1
	)
	RETURNING txid, vout, locking_script, satoshis;
`).Scan(&txid, &vout, &lockingScript, &satoshis); err != nil {
		return nil, err
	}

	hash, err := chainhash.NewHash(txid)
	if err != nil {
		return nil, err
	}

	utxo := &bt.UTXO{
		TxIDHash:      hash,
		Vout:          vout,
		LockingScript: &lockingScript,
		Satoshis:      satoshis,
	}

	return utxo, nil
}
func (c *Coinbase) requestFundsSqlite(ctx context.Context, address string) (*bt.UTXO, error) {
	//ctx, cancelTimeout := context.WithTimeout(cntxt, c.dbTimeout)
	//defer cancelTimeout()

	txn, err := c.db.BeginTx(ctx, &sql.TxOptions{
		Isolation: sql.IsolationLevel(sql.LevelWriteCommitted),
	})
	if err != nil {
		return nil, err
	}

	defer func() {
		_ = txn.Rollback()
	}()

	// Get the oldest spendable utxo
	var txid []byte
	var vout uint32
	var lockingScript bscript.Script
	var satoshis uint64

	if err := txn.QueryRowContext(ctx, `
		SELECT txid, vout, locking_script, satoshis
		FROM spendable_utxos
		ORDER BY inserted_at ASC
		LIMIT 1
	`).Scan(&txid, &vout, &lockingScript, &satoshis); err != nil {
		return nil, err
	}

	if _, err := txn.ExecContext(ctx, `DELETE FROM spendable_utxos WHERE txid = $1 AND vout = $2`, txid, vout); err != nil {
		return nil, err
	}

	if err := txn.Commit(); err != nil {
		return nil, err
	}

	hash, err := chainhash.NewHash(txid)
	if err != nil {
		return nil, err
	}

	utxo := &bt.UTXO{
		TxIDHash:      hash,
		Vout:          vout,
		LockingScript: &lockingScript,
		Satoshis:      satoshis,
	}

	return utxo, nil
}

func (c *Coinbase) insertCoinbaseUTXOs(ctx context.Context, blockId uint64, tx *bt.Tx) error {
	//ctx, cancelTimeout := context.WithTimeout(cntxt, c.dbTimeout)
	//defer cancelTimeout()

	start, stat, ctx := util.StartStatFromContext(ctx, "insertCoinbaseUTXOs")
	defer func() {
		stat.AddTime(start)
	}()

	var txn *sql.Tx
	var stmt *sql.Stmt
	var err error

	hash := tx.TxIDChainHash()[:]

	switch c.engine {
	case util.Sqlite, util.SqliteMemory:
		stmt, err = c.db.PrepareContext(ctx, `INSERT INTO coinbase_utxos (
			block_id, txid, vout, locking_script, satoshis
			)	VALUES (
			$1, $2, $3, $4, $5
			)`)
		if err != nil {
			return err
		}

	case util.Postgres:
		// Prepare the copy operation
		txn, err = c.db.Begin()
		if err != nil {
			return err
		}

		defer func() {
			_ = txn.Rollback()
		}()

		stmt, err = txn.Prepare(pq.CopyIn("coinbase_utxos", "block_id", "txid", "vout", "locking_script", "satoshis"))
		if err != nil {
			return err
		}

	default:
		return fmt.Errorf("unsupported database engine: %s", c.engine)
	}

	for vout, output := range tx.Outputs {
		if !output.LockingScript.IsP2PKH() {
			c.logger.Warnf("only p2pkh coinbase outputs are supported: %s:%d", tx.TxIDChainHash().String(), vout)
			continue
		}

		addresses, err := output.LockingScript.Addresses()
		if err != nil {
			return err
		}

		if addresses[0] == c.address {
			if _, err = stmt.ExecContext(ctx, blockId, hash, vout, output.LockingScript, output.Satoshis); err != nil {
				return fmt.Errorf("could not insert coinbase utxo: %+v", err)
			}
		}
	}

	if c.engine == util.Postgres {
		// Execute the batch transaction
		_, err = stmt.ExecContext(ctx)
		if err != nil {
			return err
		}

		if err := stmt.Close(); err != nil {
			return err
		}
		if err := txn.Commit(); err != nil {
			return err
		}
	}

	return nil
}

func (c *Coinbase) insertSpendableUTXOs(ctx context.Context, tx *bt.Tx) error {
	//ctx, cancelTimeout := context.WithTimeout(cntxt, c.dbTimeout)
	//defer cancelTimeout()

	start, stat, ctx := util.StartStatFromContext(ctx, "insertSpendableUTXOs")
	defer func() {
		stat.AddTime(start)
	}()

	var txn *sql.Tx
	var stmt *sql.Stmt
	var err error

	hash := tx.TxIDChainHash()[:]

	switch c.engine {
	case util.Sqlite, util.SqliteMemory:
		stmt, err = c.db.PrepareContext(ctx, `INSERT INTO spendable_utxos (
			txid, vout, locking_script, satoshis
			)	VALUES (
			$1, $2, $3, $4
			)`)
		if err != nil {
			return err
		}

	case util.Postgres:
		// Prepare the copy operation
		txn, err = c.db.Begin()
		if err != nil {
			return err
		}

		defer func() {
			// Silently ignore rollback errors
			_ = txn.Rollback()
		}()

		stmt, err = txn.Prepare(pq.CopyIn("spendable_utxos", "txid", "vout", "locking_script", "satoshis"))
		if err != nil {
			return err
		}

	default:
		return fmt.Errorf("unsupported database engine: %s", c.engine)
	}

	for vout, output := range tx.Outputs {
		if _, err := stmt.ExecContext(ctx, hash, vout, output.LockingScript, output.Satoshis); err != nil {
			return fmt.Errorf("could not insert spendable utxo %s: %+v", tx.TxIDChainHash().String(), err)
		}
	}

	switch c.engine {
	case util.Sqlite, util.SqliteMemory:
		if err := stmt.Close(); err != nil {
			return err
		}
	case util.Postgres:
		// Execute the batch transaction
		_, err = stmt.ExecContext(ctx)
		if err != nil {
			return err
		}

		if err := stmt.Close(); err != nil {
			return err
		}
		if err := txn.Commit(); err != nil {
			return err
		}
	}

	return nil
}

/*
*
Run this periodically to update the spendable balance
Failure to run this will result in a progressively slower getBalance().
Ideally this is a cron job running on the postgres server
but this means installing the cron extension and I don't want to hassle devops
until this is a proven solution.
*/
func (c *Coinbase) aggregateBalance(ctx context.Context) error {

	switch c.engine {
	case util.Postgres:
		if _, err := c.db.ExecContext(ctx, `
				DO $$
				DECLARE
					total_changes RECORD;
				BEGIN
					SELECT
						 COALESCE(SUM(utxo_count_change), 0) AS total_utxo_count
						,COALESCE(SUM(satoshis_change), 0) AS total_satoshis
					INTO total_changes
					FROM spendable_utxos_log;
			
					UPDATE spendable_utxos_balance
					SET
						 utxo_count = utxo_count + total_changes.total_utxo_count
						,total_satoshis = total_satoshis + total_changes.total_satoshis;
		
					DELETE FROM spendable_utxos_log;
				END;
				$$;
			`); err != nil {
			return err
		}
	} // switch

	return nil
}

func (c *Coinbase) getBalance(ctx context.Context) (*coinbase_api.GetBalanceResponse, error) {
	res := &coinbase_api.GetBalanceResponse{}

	switch c.engine {
	case util.Postgres:
		if err := c.db.QueryRowContext(ctx, `
			SELECT * FROM get_spendable_utxos_balance()
		`).Scan(&res.NumberOfUtxos, &res.TotalSatoshis); err != nil {
			return nil, err
		}
	default:
		if err := c.db.QueryRowContext(ctx, `
			SELECT
		   COUNT(*)
			,COALESCE(SUM(satoshis), 0)
			FROM spendable_utxos;
		`).Scan(&res.NumberOfUtxos, &res.TotalSatoshis); err != nil {
			return nil, err
		}
	} //switch
	return res, nil
}

func (c *Coinbase) monitorSpendableUTXOs(threshold uint64) {
	ticker := time.NewTicker(1 * time.Minute)
	alreadyNotified := false

	channel, _ := gocore.Config().Get("slack_channel")
	clientName, _ := gocore.Config().Get("asset_clientName")

	for range ticker.C {
		func() {
			ctx, cancel := context.WithTimeout(context.Background(), 5*time.Second)
			defer cancel()

			res, err := c.getBalance(ctx)
			if err != nil {
				c.logger.Errorf("could not get balance: %v", err)
				return
			}

			availableUtxos := res.GetNumberOfUtxos()

			if availableUtxos < threshold && !alreadyNotified {
				c.logger.Warnf("*Spending Threshold Warning - %s*\nSpendable utxos (%s) has fallen below threshold of %s", clientName, comma(availableUtxos), comma(threshold))
				if channel != "" {
					if err := postMessageToSlack(channel, fmt.Sprintf("*Spending Threshold Warning - %s*\nSpendable utxos (%s) has fallen below threshold of %s", clientName, comma(availableUtxos), comma(threshold))); err != nil {
						c.logger.Warnf("could not post to slack: %v", err)
					}
				}
				alreadyNotified = true
			} else if availableUtxos >= threshold && alreadyNotified {
				alreadyNotified = false
			}
		}()
	}
}

func comma(value uint64) string {
	str := fmt.Sprintf("%d", value)
	n := len(str)
	if n <= 3 {
		return str
	}

	var b strings.Builder
	for i, c := range str {
		if i > 0 && (n-i)%3 == 0 {
			b.WriteRune(',')
		}
		b.WriteRune(c)
	}
	return b.String()
}<|MERGE_RESOLUTION|>--- conflicted
+++ resolved
@@ -583,15 +583,6 @@
 		}
 	}
 
-<<<<<<< HEAD
-	if blobBestBlockHeight != coinbaseBestBlockMeta.Height {
-		c.logger.Warnf("asset service reports block height of %d whereas coinbase service reports %d", blobBestBlockHeight, coinbaseBestBlockMeta.Height)
-	}
-
-	err = c.processCoinbase(ctx, blockId, block.Hash(), block.CoinbaseTx)
-	if err != nil {
-		return fmt.Errorf("could not process coinbase %+v", err)
-=======
 	if blobBestBlockHeight <= coinbaseBestBlockMeta.Height {
 		err = c.processCoinbase(ctx, blockId, block.Hash(), block.CoinbaseTx)
 		if err != nil {
@@ -599,7 +590,6 @@
 		}
 	} else {
 		c.logger.Warnf("coinbase processing skipped - asset service reports block height of %d whereas coinbase service reports %d", blobBestBlockHeight, coinbaseBestBlockMeta.Height)
->>>>>>> 48bb48de
 	}
 
 	return nil
