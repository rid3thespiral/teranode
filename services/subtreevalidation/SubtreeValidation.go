package subtreevalidation

import (
	"bufio"
	"context"
	"fmt"
	"io"
	"math"
	"runtime"
	"sync"
	"time"

	"github.com/bitcoin-sv/ubsv/errors"
	"github.com/bitcoin-sv/ubsv/model"
	"github.com/bitcoin-sv/ubsv/stores/blob/options"
	"github.com/bitcoin-sv/ubsv/stores/txmetacache"
	"github.com/bitcoin-sv/ubsv/stores/utxo"
	"github.com/bitcoin-sv/ubsv/stores/utxo/meta"
	"github.com/bitcoin-sv/ubsv/tracing"
	"github.com/bitcoin-sv/ubsv/util"
	"github.com/libsv/go-bt/v2"
	"github.com/libsv/go-bt/v2/chainhash"
	"github.com/opentracing/opentracing-go"
	"github.com/ordishs/gocore"
	"golang.org/x/sync/errgroup"
)

type missingTx struct {
	tx  *bt.Tx
	idx int
}

func (u *Server) SetSubtreeExists(hash *chainhash.Hash) error {
	// TODO: implement for local storage
	return nil
}

func (u *Server) GetSubtreeExists(ctx context.Context, hash *chainhash.Hash) (bool, error) {
	// TODO: implement for local storage
	start, stat, ctx := tracing.StartStatFromContext(ctx, "GetSubtreeExists")
	defer func() {
		stat.AddTime(start)
	}()
	_ = ctx
	return false, nil
}

func (u *Server) SetTxMetaCache(ctx context.Context, hash *chainhash.Hash, txMeta *meta.Data) error {
	if cache, ok := u.utxoStore.(*txmetacache.TxMetaCache); ok {
		span, _ := opentracing.StartSpanFromContext(ctx, "BlockValidation:SetTxMetaCache")
		defer func() {
			span.Finish()
		}()

		return cache.SetCache(hash, txMeta)
	}

	return nil
}

func (u *Server) SetTxMetaCacheFromBytes(_ context.Context, key, txMetaBytes []byte) error {
	if cache, ok := u.utxoStore.(*txmetacache.TxMetaCache); ok {
		return cache.SetCacheFromBytes(key, txMetaBytes)
	}

	return nil
}

func (u *Server) SetTxMetaCacheMinedMulti(ctx context.Context, hashes []*chainhash.Hash, blockID uint32) error {
	if cache, ok := u.utxoStore.(*txmetacache.TxMetaCache); ok {
		span, _ := opentracing.StartSpanFromContext(ctx, "BlockValidation:SetTxMetaCacheMinedMulti")
		defer func() {
			span.Finish()
		}()

		return cache.SetMinedMulti(ctx, hashes, blockID)
	}

	return nil
}

func (u *Server) SetTxMetaCacheMulti(ctx context.Context, keys [][]byte, values [][]byte) error {
	if cache, ok := u.utxoStore.(*txmetacache.TxMetaCache); ok {
		span, _ := opentracing.StartSpanFromContext(ctx, "BlockValidation:SetTxMetaCacheMulti")
		defer func() {
			span.Finish()
		}()

		return cache.SetCacheMulti(keys, values)
	}

	return nil
}

func (u *Server) DelTxMetaCache(ctx context.Context, hash *chainhash.Hash) error {
	if cache, ok := u.utxoStore.(*txmetacache.TxMetaCache); ok {
		span, _ := opentracing.StartSpanFromContext(ctx, "BlockValidation:DelTxMetaCache")
		defer func() {
			span.Finish()
		}()

		return cache.Delete(ctx, hash)
	}

	return nil
}

func (u *Server) DelTxMetaCacheMulti(ctx context.Context, hash *chainhash.Hash) error {
	if cache, ok := u.utxoStore.(*txmetacache.TxMetaCache); ok {
		span, _ := opentracing.StartSpanFromContext(ctx, "BlockValidation:DelTxMetaCacheMulti")
		defer func() {
			span.Finish()
		}()

		return cache.Delete(ctx, hash)
	}

	return nil
}

// getMissingTransactionsBatch gets a batch of transactions from the network
// NOTE: it does not return the transactions in the same order as the txHashes
func (u *Server) getMissingTransactionsBatch(ctx context.Context, txHashes []utxo.UnresolvedMetaData, baseUrl string) ([]*bt.Tx, error) {
	txIDBytes := make([]byte, 32*len(txHashes))
	for idx, txHash := range txHashes {
		copy(txIDBytes[idx*32:(idx+1)*32], txHash.Hash[:])
	}

	// do http request to baseUrl + txHash.String()
	u.logger.Debugf("[getMissingTransactionsBatch] getting %d txs from other miner %s", len(txHashes), baseUrl)
	url := fmt.Sprintf("%s/txs", baseUrl)
	body, err := util.DoHTTPRequestBodyReader(ctx, url, txIDBytes)
	if err != nil {
		return nil, errors.NewExternalError("[getMissingTransactionsBatch] failed to do http request", err)
	}
	defer body.Close()

	// read the body into transactions using go-bt
	missingTxs := make([]*bt.Tx, 0, len(txHashes))
	var tx *bt.Tx
	for {
		tx, err = u.readTxFromReader(body)
		if err != nil || tx == nil {
			if errors.Is(err, io.EOF) {
				break
			}
			return nil, errors.NewProcessingError("[getMissingTransactionsBatch] failed to read transaction from body", err)
		}

		missingTxs = append(missingTxs, tx)
	}

	return missingTxs, nil
}

func (u *Server) readTxFromReader(body io.ReadCloser) (tx *bt.Tx, err error) {
	defer func() {
		// there is a bug in go-bt, that does not check input and throws a runtime error in
		// github.com/libsv/go-bt/v2@v2.2.2/input.go:76 +0x16b
		if r := recover(); r != nil {
			switch x := r.(type) {
			case string:
				err = errors.NewUnknownError(x)
			case error:
				err = x
			default:
				err = errors.NewError("unknown panic: %v", r)
			}
		}
	}()

	tx = &bt.Tx{}
	_, err = tx.ReadFrom(body)
	if err != nil {
		return nil, err
	}

	return tx, nil
}

func (u *Server) blessMissingTransaction(ctx context.Context, tx *bt.Tx, blockHeight uint32) (txMeta *meta.Data, err error) {
	startTotal, stat, ctx := tracing.StartStatFromContext(ctx, "getMissingTransaction")
	defer func() {
		stat.AddTime(startTotal)
		prometheusSubtreeValidationBlessMissingTransaction.Inc()
		prometheusSubtreeValidationBlessMissingTransactionDuration.Observe(float64(time.Since(startTotal).Microseconds()) / 1_000_000)
	}()

	if tx == nil {
		return nil, errors.NewTxInvalidError("[blessMissingTransaction] tx is nil")
	}
	u.logger.Debugf("[blessMissingTransaction][%s] called", tx.TxID())

	if tx.IsCoinbase() {
		return nil, errors.NewTxInvalidError("[blessMissingTransaction][%s] transaction is coinbase", tx.TxID())
	}

	// validate the transaction in the validation service
	// this should spend utxos, create the tx meta and create new utxos
	// todo return tx meta data
	// u.logger.Debugf("[blessMissingTransaction][%s] validating transaction (pq:)", tx.TxID())
	err = u.validatorClient.Validate(ctx, tx, blockHeight)
	if err != nil {
		// TODO what to do here? This could be a double spend and the transaction needs to be marked as conflicting
		return nil, errors.NewServiceError("[blessMissingTransaction][%s] failed to validate transaction", tx.TxID(), err)
	}

	start := gocore.CurrentTime()
	txMeta, err = u.utxoStore.GetMeta(ctx, tx.TxIDChainHash())
	stat.NewStat("getTxMeta").AddTime(start)
	if err != nil {
		return nil, errors.NewServiceError("[blessMissingTransaction][%s] failed to get tx meta", tx.TxID(), err)
	}

	if txMeta == nil {
		return nil, errors.NewProcessingError("[blessMissingTransaction][%s] tx meta is nil", tx.TxID())
	}

	return txMeta, nil
}

type ValidateSubtree struct {
	SubtreeHash   chainhash.Hash
	BaseUrl       string
	TxHashes      []chainhash.Hash
	AllowFailFast bool
}

func (u *Server) validateSubtreeInternal(ctx context.Context, v ValidateSubtree, blockHeight uint32) error {
	startTotal, stat, ctx := tracing.StartStatFromContext(ctx, "validateSubtreeBlobInternal")
	span, spanCtx := opentracing.StartSpanFromContext(ctx, "BlockValidation:validateSubtree")
	span.LogKV("subtree", v.SubtreeHash.String())
	defer func() {
		span.Finish()
		stat.AddTime(startTotal)
		prometheusSubtreeValidationValidateSubtree.Inc()
	}()

	u.logger.Infof("[validateSubtreeInternal][%s] called", v.SubtreeHash.String())

	var err error
	start := gocore.CurrentTime()

	// Get the subtree hashes if they were passed in (SubtreeFound() passes them in, BlockFound does not)
	txHashes := v.TxHashes

	if txHashes == nil {
		subtreeExists, err := u.GetSubtreeExists(spanCtx, &v.SubtreeHash)
		stat.NewStat("1. subtreeExists").AddTime(start)
		if err != nil {
			return errors.NewStorageError("[validateSubtreeInternal][%s] failed to check if subtree exists in store", v.SubtreeHash.String(), err)
		}
		if subtreeExists {
			// If the subtree is already in the store, it means it is already validated.
			// Therefore, we finish processing of the subtree.
			return nil
		}

		// The function was called by BlockFound, and we had not already blessed the subtree, so we load the subtree from the store to get the hashes
		// get subtree from network over http using the baseUrl
		for retries := 0; retries < 3; retries++ {
			txHashes, err = u.getSubtreeTxHashes(spanCtx, stat, &v.SubtreeHash, v.BaseUrl)
			if err != nil {
				// TODO: Unify retry logic with the helper function
				if retries < 2 {
					backoff := time.Duration(2^retries) * time.Second
					u.logger.Warnf("[validateSubtreeInternal][%s] failed to get subtree from network (try %d), will retry in %s", v.SubtreeHash.String(), retries, backoff.String())
					time.Sleep(backoff)
				} else {
<<<<<<< HEAD
					return errors.New(errors.ERR_STORAGE_ERROR, "[validateSubtreeInternal][%s] failed to get subtree from network", v.SubtreeHash.String(), err)
=======
					return errors.NewServiceError("[validateSubtreeInternal][%s] failed to get subtree from network", v.SubtreeHash.String(), err)
>>>>>>> ef00f3cf
				}
			} else {
				break
			}
		}
	}

	// create the empty subtree
	height := math.Ceil(math.Log2(float64(len(txHashes))))
	subtree, err := util.NewTree(int(height))
	if err != nil {
		return errors.New(errors.ERR_PROCESSING, "failed to create new subtree", err)
	}

	subtreeMeta := util.NewSubtreeMeta(subtree)

	failFastValidation := gocore.Config().GetBool("blockvalidation_fail_fast_validation", false)
	abandonTxThreshold, _ := gocore.Config().GetInt("blockvalidation_subtree_validation_abandon_threshold", 10000)
	maxRetries, _ := gocore.Config().GetInt("blockvalidation_validation_max_retries", 3)
	retrySleepDuration, err, _ := gocore.Config().GetDuration("blockvalidation_validation_retry_sleep", 10*time.Second)
	if err != nil {
		panic(fmt.Sprintf("invalid value for blockvalidation_fail_fast_validation_retry_sleep: %v", err))
	}

	// TODO document, what does this do?
	subtreeWarmupCount, _ := gocore.Config().GetInt("blockvalidation_validation_warmup_count", 128)

	// TODO document, what is the logic here?
	failFast := v.AllowFailFast && failFastValidation && u.subtreeCount.Add(1) > int32(subtreeWarmupCount)

	// txMetaSlice will be populated with the txMeta data for each txHash
	// in the retry attempts, only the tx hashes that are missing will be retried, not the whole subtree
	txMetaSlice := make([]*meta.Data, len(txHashes))
	for attempt := 1; attempt <= maxRetries+1; attempt++ {
		prometheusSubtreeValidationValidateSubtreeRetry.Inc()

		if u.isPrioritySubtreeCheckActive(v.SubtreeHash.String()) {
			failFast = false
			u.logger.Infof("[validateSubtreeInternal][%s] [attempt #%d] Priority request (fail fast=%v) - final priority attempt to process subtree, this time with full checks enabled", v.SubtreeHash.String(), attempt, failFast)
		} else if attempt > maxRetries {
			failFast = false
			u.logger.Infof("[validateSubtreeInternal][%s] [attempt #%d] final attempt to process subtree, this time with full checks enabled", v.SubtreeHash.String(), attempt)
		} else {
			u.logger.Infof("[validateSubtreeInternal][%s] [attempt #%d] (fail fast=%v) process %d txs from subtree", v.SubtreeHash.String(), attempt, failFast, len(txHashes))
		}

		// unlike many other lists, this needs to be a pointer list, because a lot of values could be empty = nil

		// 1. First attempt to load the txMeta from the cache...
		missed, err := u.processTxMetaUsingCache(spanCtx, txHashes, txMetaSlice, failFast)
		if err != nil {
			if errors.Is(err, errors.ErrThresholdExceeded) {
				u.logger.Warnf("[validateSubtreeInternal][%s] [attempt #%d] too many missing txmeta entries in cache (fail fast check only, will retry)", v.SubtreeHash.String(), attempt)
				select {
				case <-ctx.Done():
					break
				case <-time.After(retrySleepDuration):
					break
				case <-time.After(10 * time.Millisecond):
					if u.isPrioritySubtreeCheckActive(v.SubtreeHash.String()) {
						// break early - this is now a priority request. what the hell are we doing waiting around?
						break
					}
				}

				continue
			}
<<<<<<< HEAD
			// Don't wrap the error again, processTxMetaUsingCache returns the correctly formated error.
			return err
		}

		if failFast && abandonTxThreshold > 0 && missed > abandonTxThreshold {
			//errors.Join(fmt.Errorf("[validateSubtreeInternal][%s] [attempt #%d] abandoned - too many missing txmeta entries", v.SubtreeHash.String(), attempt), err)
			u.logger.Warnf("[validateSubtreeInternal][%s] [attempt #%d] abandoned - too many missing txmeta entries", v.SubtreeHash.String(), attempt)
			return errors.New(errors.ERR_PROCESSING, "abandoned subtreevalidation - too many missing txmeta entries", err)
=======
			return errors.NewError("[validateSubtreeInternal][%s] [attempt #%d] failed to get tx meta from cache", v.SubtreeHash.String(), attempt, err)
		}

		if failFast && abandonTxThreshold > 0 && missed > abandonTxThreshold {
			return errors.NewError("[validateSubtreeInternal][%s] [attempt #%d] abandoned - too many missing txmeta entries", v.SubtreeHash.String(), attempt, err)
>>>>>>> ef00f3cf
		}

		if missed > 0 {
			batched := gocore.Config().GetBool("blockvalidation_batchMissingTransactions", true)

			// 2. ...then attempt to load the txMeta from the store (i.e - aerospike in production)
			missed, err = u.processTxMetaUsingStore(spanCtx, txHashes, txMetaSlice, batched, failFast)
			if err != nil {
<<<<<<< HEAD
				// Don't wrap the error again, processTxMetaUsingStore returns the correctly formated error.
				return err
=======
				return errors.NewProcessingError("[validateSubtreeInternal][%s] [attempt #%d] failed to get tx meta from store", v.SubtreeHash.String(), attempt, err)
>>>>>>> ef00f3cf
			}
		}

		if missed > 0 {
			// 3. ...then attempt to load the txMeta from the network
			start, stat5, ctx5 := tracing.StartStatFromContext(spanCtx, "5. processMissingTransactions")
			// missingTxHashes is a slice if all txHashes in the subtree, but only the missing ones are not nil
			// this is done to make sure the order is preserved when getting them in parallel
			// compact the missingTxHashes to only a list of the missing ones
			missingTxHashesCompacted := make([]utxo.UnresolvedMetaData, 0, missed)
			for idx, txHash := range txHashes {
				if txMetaSlice[idx] == nil && !txHash.IsEqual(model.CoinbasePlaceholderHash) {
					missingTxHashesCompacted = append(missingTxHashesCompacted, utxo.UnresolvedMetaData{
						Hash: txHash,
						Idx:  idx,
					})
				}
			}

			u.logger.Infof("[validateSubtreeInternal][%s] [attempt #%d] processing %d missing tx for subtree instance", v.SubtreeHash.String(), attempt, len(missingTxHashesCompacted))

			err = u.processMissingTransactions(ctx5, &v.SubtreeHash, missingTxHashesCompacted, v.BaseUrl, txMetaSlice, blockHeight)
			if err != nil {
				// Don't wrap the error again, processMissingTransactions returns the correctly formated error.
				return err
			}
			stat5.AddTime(start)
		}

		break
	}

	start = gocore.CurrentTime()
	var txMeta *meta.Data
	u.logger.Infof("[validateSubtreeInternal][%s] adding %d nodes to subtree instance", v.SubtreeHash.String(), len(txHashes))
	for idx, txHash := range txHashes {
		// if placeholder just add it and continue
		if idx == 0 && txHash.Equal(*model.CoinbasePlaceholderHash) {
			err = subtree.AddNode(txHash, 0, 0)
			if err != nil {
<<<<<<< HEAD
				return errors.New(errors.ERR_PROCESSING, "failed to add coinbase placeholder node to subtree", err)
=======
				return errors.NewProcessingError("[validateSubtreeInternal][%s] failed to add coinbase placeholder node to subtree", v.SubtreeHash.String(), err)
>>>>>>> ef00f3cf
			}
			continue
		}

		txMeta = txMetaSlice[idx]
		if txMeta == nil {
<<<<<<< HEAD
			return errors.New(errors.ERR_PROCESSING, "tx meta not found in txMetaSlice", err)
		}

		if txMeta.IsCoinbase {
			return errors.New(errors.ERR_PROCESSING, "invalid subtree index for coinbase tx", err)
=======
			return errors.NewProcessingError("[validateSubtreeInternal][%s] tx meta not found in txMetaSlice at index %d: %s", v.SubtreeHash.String(), idx, txHash.String())
		}

		if txMeta.IsCoinbase {
			return errors.NewTxInvalidError("[validateSubtreeInternal][%s] invalid subtree index for coinbase tx %d", v.SubtreeHash.String(), idx, err)
>>>>>>> ef00f3cf
		}

		// finally add the transaction hash and fee to the subtree
		err = subtree.AddNode(txHash, txMeta.Fee, txMeta.SizeInBytes)
		if err != nil {
<<<<<<< HEAD
			return errors.New(errors.ERR_PROCESSING, "failed to add node to subtree", err)
=======
			return errors.NewProcessingError("[validateSubtreeInternal][%s] failed to add node to subtree / subtreeMeta", v.SubtreeHash.String(), err)
>>>>>>> ef00f3cf
		}

		// add the txMeta data we need for block validation
		subtreeIdx := subtree.Length() - 1
		err = subtreeMeta.SetParentTxHashes(subtreeIdx, txMeta.ParentTxHashes)
		if err != nil {
<<<<<<< HEAD
			return errors.New(errors.ERR_STORAGE_ERROR, "failed to set parent tx hash in subtreeMeta", err)
=======
			return errors.NewProcessingError("[validateSubtreeInternal][%s] failed to set parent tx hash in subtreeMeta", v.SubtreeHash.String(), err)
>>>>>>> ef00f3cf
		}
	}
	stat.NewStat("6. addAllTxHashFeeSizesToSubtree").AddTime(start)

	// does the merkle tree give the correct root?
	merkleRoot := subtree.RootHash()
	if !merkleRoot.IsEqual(&v.SubtreeHash) {
<<<<<<< HEAD
		// ERR_SUBTREE_INVALID is not recoverable. So if this happens, kafka message should be marked as committed.
		return errors.New(errors.ERR_SUBTREE_INVALID, "subtree root hash does not match", err)
=======
		return errors.NewProcessingError("[validateSubtreeInternal][%s] subtree root hash does not match [%s]", v.SubtreeHash.String(), merkleRoot.String())
>>>>>>> ef00f3cf
	}

	//
	// store subtree meta in store
	//
	u.logger.Infof("[validateSubtreeInternal][%s] serialize subtree meta", v.SubtreeHash.String())
	completeSubtreeMetaBytes, err := subtreeMeta.Serialize()
	if err != nil {
<<<<<<< HEAD
		return errors.New(errors.ERR_PROCESSING, "failed to serialize subtree meta", err)
=======
		return errors.NewProcessingError("[validateSubtreeInternal][%s] failed to serialize subtree meta", v.SubtreeHash.String(), err)
>>>>>>> ef00f3cf
	}

	start = gocore.CurrentTime()
	u.logger.Infof("[validateSubtreeInternal][%s] store subtree meta", v.SubtreeHash.String())
	err = u.subtreeStore.Set(spanCtx, merkleRoot[:], completeSubtreeMetaBytes, options.WithTTL(u.subtreeTTL), options.WithFileExtension("meta"))
	stat.NewStat("7. storeSubtreeMeta").AddTime(start)
	if err != nil {
<<<<<<< HEAD
		return errors.New(errors.ERR_STORAGE_ERROR, "failed to store subtree meta", err)
=======
		return errors.NewStorageError("[validateSubtreeInternal][%s] failed to store subtree meta", v.SubtreeHash.String(), err)
>>>>>>> ef00f3cf
	}

	//
	// store subtree in store
	//
	u.logger.Infof("[validateSubtreeInternal][%s] serialize subtree", v.SubtreeHash.String())
	completeSubtreeBytes, err := subtree.Serialize()
	if err != nil {
<<<<<<< HEAD
		return errors.New(errors.ERR_PROCESSING, "failed to serialize subtree", err)
=======
		return errors.NewProcessingError("[validateSubtreeInternal][%s] failed to serialize subtree", v.SubtreeHash.String(), err)
>>>>>>> ef00f3cf
	}

	start = gocore.CurrentTime()
	u.logger.Infof("[validateSubtreeInternal][%s] store subtree", v.SubtreeHash.String())
	err = u.subtreeStore.Set(spanCtx, merkleRoot[:], completeSubtreeBytes, options.WithTTL(u.subtreeTTL))
	stat.NewStat("8. storeSubtree").AddTime(start)
	if err != nil {
<<<<<<< HEAD
		return errors.New(errors.ERR_STORAGE_ERROR, "failed to store subtree", err)
=======
		return errors.NewStorageError("[validateSubtreeInternal][%s] failed to store subtree", v.SubtreeHash.String(), err)
>>>>>>> ef00f3cf
	}

	_ = u.SetSubtreeExists(&v.SubtreeHash)

	// only set this on no errors
	prometheusSubtreeValidationValidateSubtreeDuration.Observe(float64(time.Since(startTotal).Microseconds()) / 1_000_000)

	return nil
}

func (u *Server) getSubtreeTxHashes(spanCtx context.Context, stat *gocore.Stat, subtreeHash *chainhash.Hash, baseUrl string) ([]chainhash.Hash, error) {
	if baseUrl == "" {
		return nil, errors.NewInvalidArgumentError("[getSubtreeTxHashes][%s] baseUrl for subtree is empty", subtreeHash.String())
	}

	start := gocore.CurrentTime()
	// do http request to baseUrl + subtreeHash.String()
	u.logger.Infof("[getSubtreeTxHashes][%s] getting subtree from %s", subtreeHash.String(), baseUrl)
	url := fmt.Sprintf("%s/subtree/%s", baseUrl, subtreeHash.String())
	// TODO add the metric for how long this takes
	body, err := util.DoHTTPRequestBodyReader(spanCtx, url)
	if err != nil {
		return nil, errors.NewExternalError("[getSubtreeTxHashes][%s] failed to do http request", subtreeHash.String(), err)
	}
	defer body.Close()

	stat.NewStat("2. http fetch subtree").AddTime(start)

	start = gocore.CurrentTime()
	txHashes := make([]chainhash.Hash, 0, u.maxMerkleItemsPerSubtree)
	buffer := make([]byte, chainhash.HashSize)
	bufferedReader := bufio.NewReaderSize(body, 1024*1024*4) // 4MB buffer

	u.logger.Debugf("[getSubtreeTxHashes][%s] processing subtree response into tx hashes", subtreeHash.String())
	for {
		n, err := io.ReadFull(bufferedReader, buffer)
		if n > 0 {
			txHashes = append(txHashes, chainhash.Hash(buffer))
		}

		if err != nil {
			if err == io.EOF {
				break
			}
			if errors.Is(err, io.ErrUnexpectedEOF) {
				return nil, errors.NewProcessingError("[getSubtreeTxHashes][%s] unexpected EOF: partial hash read", subtreeHash.String())
			}
			return nil, errors.NewProcessingError("[getSubtreeTxHashes][%s] error reading stream", subtreeHash.String(), err)
		}
	}

	stat.NewStat("3. createTxHashes").AddTime(start)

	u.logger.Debugf("[getSubtreeTxHashes][%s] done with subtree response", subtreeHash.String())

	return txHashes, nil
}

func (u *Server) processMissingTransactions(ctx context.Context, subtreeHash *chainhash.Hash,
	missingTxHashes []utxo.UnresolvedMetaData, baseUrl string, txMetaSlice []*meta.Data, blockHeight uint32) error {

	span, spanCtx := opentracing.StartSpanFromContext(ctx, "BlockValidation:processMissingTransactions")
	defer func() {
		span.Finish()
	}()

	var missingTxs []missingTx

	// first check whether we have the subtreeData file for this subtree and use that for the missing transactions
	subtreeDataExists, err := u.subtreeStore.Exists(spanCtx,
		subtreeHash[:],
		options.WithSubDirectory("legacy"),
		options.WithFileExtension("subtreeData"),
	)
	if err != nil {
		return errors.NewProcessingError("[validateSubtree][%s] failed to check if subtreeData exists", subtreeHash.String(), err)
	}
	if subtreeDataExists {
		u.logger.Infof("[validateSubtree][%s] fetching %d missing txs from subtreeData file", subtreeHash.String(), len(missingTxHashes))
		missingTxs, err = u.getMissingTransactionsFromFile(spanCtx, subtreeHash, missingTxHashes)
		if err != nil {
			return errors.NewProcessingError("[validateSubtree][%s] failed to get missing transactions from subtreeData", subtreeHash.String(), err)
		}
	} else {
		u.logger.Infof("[validateSubtree][%s] fetching %d missing txs", subtreeHash.String(), len(missingTxHashes))
		missingTxs, err = u.getMissingTransactions(spanCtx, missingTxHashes, baseUrl)
		if err != nil {
			return errors.NewProcessingError("[validateSubtree][%s] failed to get missing transactions", subtreeHash.String(), err)
		}
	}

	u.logger.Infof("[validateSubtree][%s] blessing %d missing txs", subtreeHash.String(), len(missingTxs))

	var txMeta *meta.Data
	var mTx missingTx
	var missingCount int
	missed := make([]*chainhash.Hash, 0, len(txMetaSlice))

	for _, mTx = range missingTxs {
		if mTx.tx == nil {
			return errors.NewProcessingError("[validateSubtree][%s] missing transaction is nil", subtreeHash.String())
		}

		txMeta, err = u.blessMissingTransaction(spanCtx, mTx.tx, blockHeight)
		if err != nil {
			return errors.NewProcessingError("[validateSubtree][%s] failed to bless missing transaction: %s", subtreeHash.String(), mTx.tx.TxIDChainHash().String(), err)
		}

		if txMeta == nil {
			missingCount++
			missed = append(missed, mTx.tx.TxIDChainHash())
			u.logger.Infof("[validateSubtree][%s] tx meta is nil [%s]", subtreeHash.String(), mTx.tx.TxIDChainHash().String())
		} else {
			u.logger.Debugf("[validateSubtree][%s] adding missing tx to txMetaSlice: %s", subtreeHash.String(), mTx.tx.TxIDChainHash().String())
			txMetaSlice[mTx.idx] = txMeta
		}
	}

	if missingCount > 0 {
		u.logger.Errorf("[validateSubtree][%s] %d missing entries in txMetaSlice (%d requested)", subtreeHash.String(), missingCount, len(txMetaSlice))
		for _, m := range missed {
			u.logger.Debugf("\t txid: %s", m)
		}
	}

	return nil
}

func (u *Server) getMissingTransactionsFromFile(ctx context.Context, subtreeHash *chainhash.Hash,
	missingTxHashes []utxo.UnresolvedMetaData) (missingTxs []missingTx, err error) {

	// load the subtree
	subtreeReader, err := u.subtreeStore.GetIoReader(ctx,
		subtreeHash[:],
		options.WithSubDirectory("legacy"),
		options.WithFileExtension("subtree"),
	)
	if err != nil {
		return nil, errors.NewStorageError("[getMissingTransactionsFromFile] failed to get subtree from store", err)
	}
	defer subtreeReader.Close()

	subtree := &util.Subtree{}
	if err = subtree.DeserializeFromReader(subtreeReader); err != nil {
		return nil, errors.NewProcessingError("[getMissingTransactionsFromFile] failed to deserialize subtree", err)
	}

	// get the subtreeData
	subtreeDataReader, err := u.subtreeStore.GetIoReader(ctx,
		subtreeHash[:],
		options.WithSubDirectory("legacy"),
		options.WithFileExtension("subtreeData"),
	)
	if err != nil {
		return nil, errors.NewStorageError("[getMissingTransactionsFromFile] failed to get subtreeData from store", err)
	}
	defer subtreeDataReader.Close()

	subtreeData, err := util.NewSubtreeDataFromReader(subtree, subtreeDataReader)
	if err != nil {
		return nil, errors.NewProcessingError("[getMissingTransactionsFromFile] failed to get subtreeData from reader", err)
	}

	subtreeLookupMap := subtree.GetMap()

	// populate the missingTx slice with the tx data from the subtreeData
	missingTxs = make([]missingTx, 0, len(missingTxHashes))
	for _, mTx := range missingTxHashes {
		txIdx, ok := subtreeLookupMap.Get(mTx.Hash)
		if !ok {
			return nil, errors.NewProcessingError("[getMissingTransactionsFromFile] missing transaction [%s]", mTx.Hash.String())
		}
		tx := subtreeData.Txs[txIdx]
		if tx == nil {
			return nil, errors.NewProcessingError("[getMissingTransactionsFromFile] #2 missing transaction is nil [%s]", mTx.Hash.String())
		}
		missingTxs = append(missingTxs, missingTx{tx: tx, idx: mTx.Idx})
	}

	return missingTxs, nil
}

func (u *Server) getMissingTransactions(ctx context.Context, missingTxHashes []utxo.UnresolvedMetaData,
	baseUrl string) (missingTxs []missingTx, err error) {

	// transactions have to be returned in the same order as they were requested
	missingTxsMap := make(map[chainhash.Hash]*bt.Tx, len(missingTxHashes))
	missingTxsMu := sync.Mutex{}

	getMissingTransactionsConcurrency, _ := gocore.Config().GetInt("blockvalidation_getMissingTransactions", util.Max(4, runtime.NumCPU()/2))

	g, gCtx := errgroup.WithContext(ctx)
	g.SetLimit(getMissingTransactionsConcurrency) // keep 32 cores free for other tasks

	// get the transactions in batches of 500
	batchSize, _ := gocore.Config().GetInt("blockvalidation_missingTransactionsBatchSize", 100_000)

	for i := 0; i < len(missingTxHashes); i += batchSize {
		missingTxHashesBatch := missingTxHashes[i:util.Min(i+batchSize, len(missingTxHashes))]

		g.Go(func() error {
			missingTxsBatch, err := u.getMissingTransactionsBatch(gCtx, missingTxHashesBatch, baseUrl)
			if err != nil {
				return errors.NewProcessingError("[getMissingTransactions] failed to get missing transactions batch", err)
			}

			missingTxsMu.Lock()
			for _, tx := range missingTxsBatch {
				if tx == nil {
					missingTxsMu.Unlock()
					return errors.NewProcessingError("[getMissingTransactions] #1 missing transaction is nil")
				}
				missingTxsMap[*tx.TxIDChainHash()] = tx
			}
			missingTxsMu.Unlock()

			return nil
		})
	}

	if err = g.Wait(); err != nil {
		return nil, errors.NewProcessingError("[blessMissingTransaction] failed to get all transactions", err)
	}

	// populate the missingTx slice with the tx data
	missingTxs = make([]missingTx, 0, len(missingTxHashes))
	for _, mTx := range missingTxHashes {
		tx, ok := missingTxsMap[mTx.Hash]
		if !ok {
			return nil, errors.NewProcessingError("[blessMissingTransaction] missing transaction [%s]", mTx.Hash.String())
		}
		if tx == nil {
			return nil, errors.NewProcessingError("[blessMissingTransaction] #3 missing transaction is nil [%s]", mTx.Hash.String())
		}
		missingTxs = append(missingTxs, missingTx{tx: tx, idx: mTx.Idx})
	}

	return missingTxs, nil
}

func (u *Server) isPrioritySubtreeCheckActive(subtreeHash string) bool {
	u.prioritySubtreeCheckActiveMapLock.Lock()
	defer u.prioritySubtreeCheckActiveMapLock.Unlock()

	active, ok := u.prioritySubtreeCheckActiveMap[subtreeHash]
	return ok && active
}<|MERGE_RESOLUTION|>--- conflicted
+++ resolved
@@ -267,11 +267,7 @@
 					u.logger.Warnf("[validateSubtreeInternal][%s] failed to get subtree from network (try %d), will retry in %s", v.SubtreeHash.String(), retries, backoff.String())
 					time.Sleep(backoff)
 				} else {
-<<<<<<< HEAD
-					return errors.New(errors.ERR_STORAGE_ERROR, "[validateSubtreeInternal][%s] failed to get subtree from network", v.SubtreeHash.String(), err)
-=======
 					return errors.NewServiceError("[validateSubtreeInternal][%s] failed to get subtree from network", v.SubtreeHash.String(), err)
->>>>>>> ef00f3cf
 				}
 			} else {
 				break
@@ -339,22 +335,13 @@
 
 				continue
 			}
-<<<<<<< HEAD
+
 			// Don't wrap the error again, processTxMetaUsingCache returns the correctly formated error.
 			return err
 		}
 
 		if failFast && abandonTxThreshold > 0 && missed > abandonTxThreshold {
-			//errors.Join(fmt.Errorf("[validateSubtreeInternal][%s] [attempt #%d] abandoned - too many missing txmeta entries", v.SubtreeHash.String(), attempt), err)
-			u.logger.Warnf("[validateSubtreeInternal][%s] [attempt #%d] abandoned - too many missing txmeta entries", v.SubtreeHash.String(), attempt)
-			return errors.New(errors.ERR_PROCESSING, "abandoned subtreevalidation - too many missing txmeta entries", err)
-=======
-			return errors.NewError("[validateSubtreeInternal][%s] [attempt #%d] failed to get tx meta from cache", v.SubtreeHash.String(), attempt, err)
-		}
-
-		if failFast && abandonTxThreshold > 0 && missed > abandonTxThreshold {
-			return errors.NewError("[validateSubtreeInternal][%s] [attempt #%d] abandoned - too many missing txmeta entries", v.SubtreeHash.String(), attempt, err)
->>>>>>> ef00f3cf
+			return errors.NewProcessingError("[validateSubtreeInternal][%s] [attempt #%d] failed to get tx meta from cache", v.SubtreeHash.String(), attempt, err)
 		}
 
 		if missed > 0 {
@@ -363,12 +350,8 @@
 			// 2. ...then attempt to load the txMeta from the store (i.e - aerospike in production)
 			missed, err = u.processTxMetaUsingStore(spanCtx, txHashes, txMetaSlice, batched, failFast)
 			if err != nil {
-<<<<<<< HEAD
 				// Don't wrap the error again, processTxMetaUsingStore returns the correctly formated error.
 				return err
-=======
-				return errors.NewProcessingError("[validateSubtreeInternal][%s] [attempt #%d] failed to get tx meta from store", v.SubtreeHash.String(), attempt, err)
->>>>>>> ef00f3cf
 			}
 		}
 
@@ -409,51 +392,33 @@
 		if idx == 0 && txHash.Equal(*model.CoinbasePlaceholderHash) {
 			err = subtree.AddNode(txHash, 0, 0)
 			if err != nil {
-<<<<<<< HEAD
-				return errors.New(errors.ERR_PROCESSING, "failed to add coinbase placeholder node to subtree", err)
-=======
 				return errors.NewProcessingError("[validateSubtreeInternal][%s] failed to add coinbase placeholder node to subtree", v.SubtreeHash.String(), err)
->>>>>>> ef00f3cf
 			}
 			continue
 		}
 
 		txMeta = txMetaSlice[idx]
 		if txMeta == nil {
-<<<<<<< HEAD
-			return errors.New(errors.ERR_PROCESSING, "tx meta not found in txMetaSlice", err)
+			return errors.NewProcessingError("[validateSubtreeInternal][%s] tx meta not found in txMetaSlice at index %d: %s", v.SubtreeHash.String(), idx, txHash.String())
 		}
 
 		if txMeta.IsCoinbase {
-			return errors.New(errors.ERR_PROCESSING, "invalid subtree index for coinbase tx", err)
-=======
-			return errors.NewProcessingError("[validateSubtreeInternal][%s] tx meta not found in txMetaSlice at index %d: %s", v.SubtreeHash.String(), idx, txHash.String())
-		}
-
-		if txMeta.IsCoinbase {
+			// TODO (GOKHAN): Should we handle this in error handling for kafka?
 			return errors.NewTxInvalidError("[validateSubtreeInternal][%s] invalid subtree index for coinbase tx %d", v.SubtreeHash.String(), idx, err)
->>>>>>> ef00f3cf
 		}
 
 		// finally add the transaction hash and fee to the subtree
 		err = subtree.AddNode(txHash, txMeta.Fee, txMeta.SizeInBytes)
 		if err != nil {
-<<<<<<< HEAD
-			return errors.New(errors.ERR_PROCESSING, "failed to add node to subtree", err)
-=======
+
 			return errors.NewProcessingError("[validateSubtreeInternal][%s] failed to add node to subtree / subtreeMeta", v.SubtreeHash.String(), err)
->>>>>>> ef00f3cf
 		}
 
 		// add the txMeta data we need for block validation
 		subtreeIdx := subtree.Length() - 1
 		err = subtreeMeta.SetParentTxHashes(subtreeIdx, txMeta.ParentTxHashes)
 		if err != nil {
-<<<<<<< HEAD
-			return errors.New(errors.ERR_STORAGE_ERROR, "failed to set parent tx hash in subtreeMeta", err)
-=======
 			return errors.NewProcessingError("[validateSubtreeInternal][%s] failed to set parent tx hash in subtreeMeta", v.SubtreeHash.String(), err)
->>>>>>> ef00f3cf
 		}
 	}
 	stat.NewStat("6. addAllTxHashFeeSizesToSubtree").AddTime(start)
@@ -461,12 +426,10 @@
 	// does the merkle tree give the correct root?
 	merkleRoot := subtree.RootHash()
 	if !merkleRoot.IsEqual(&v.SubtreeHash) {
-<<<<<<< HEAD
+		// TODO (GOKHAN): This should not be considered as recoverable. This is a critical error.
 		// ERR_SUBTREE_INVALID is not recoverable. So if this happens, kafka message should be marked as committed.
-		return errors.New(errors.ERR_SUBTREE_INVALID, "subtree root hash does not match", err)
-=======
-		return errors.NewProcessingError("[validateSubtreeInternal][%s] subtree root hash does not match [%s]", v.SubtreeHash.String(), merkleRoot.String())
->>>>>>> ef00f3cf
+		return errors.NewSubtreeInvalidError("subtree root hash does not match", err)
+		// return errors.NewProcessingError("[validateSubtreeInternal][%s] subtree root hash does not match [%s]", v.SubtreeHash.String(), merkleRoot.String())
 	}
 
 	//
@@ -475,11 +438,7 @@
 	u.logger.Infof("[validateSubtreeInternal][%s] serialize subtree meta", v.SubtreeHash.String())
 	completeSubtreeMetaBytes, err := subtreeMeta.Serialize()
 	if err != nil {
-<<<<<<< HEAD
-		return errors.New(errors.ERR_PROCESSING, "failed to serialize subtree meta", err)
-=======
 		return errors.NewProcessingError("[validateSubtreeInternal][%s] failed to serialize subtree meta", v.SubtreeHash.String(), err)
->>>>>>> ef00f3cf
 	}
 
 	start = gocore.CurrentTime()
@@ -487,11 +446,7 @@
 	err = u.subtreeStore.Set(spanCtx, merkleRoot[:], completeSubtreeMetaBytes, options.WithTTL(u.subtreeTTL), options.WithFileExtension("meta"))
 	stat.NewStat("7. storeSubtreeMeta").AddTime(start)
 	if err != nil {
-<<<<<<< HEAD
-		return errors.New(errors.ERR_STORAGE_ERROR, "failed to store subtree meta", err)
-=======
 		return errors.NewStorageError("[validateSubtreeInternal][%s] failed to store subtree meta", v.SubtreeHash.String(), err)
->>>>>>> ef00f3cf
 	}
 
 	//
@@ -500,11 +455,7 @@
 	u.logger.Infof("[validateSubtreeInternal][%s] serialize subtree", v.SubtreeHash.String())
 	completeSubtreeBytes, err := subtree.Serialize()
 	if err != nil {
-<<<<<<< HEAD
-		return errors.New(errors.ERR_PROCESSING, "failed to serialize subtree", err)
-=======
 		return errors.NewProcessingError("[validateSubtreeInternal][%s] failed to serialize subtree", v.SubtreeHash.String(), err)
->>>>>>> ef00f3cf
 	}
 
 	start = gocore.CurrentTime()
@@ -512,11 +463,7 @@
 	err = u.subtreeStore.Set(spanCtx, merkleRoot[:], completeSubtreeBytes, options.WithTTL(u.subtreeTTL))
 	stat.NewStat("8. storeSubtree").AddTime(start)
 	if err != nil {
-<<<<<<< HEAD
-		return errors.New(errors.ERR_STORAGE_ERROR, "failed to store subtree", err)
-=======
 		return errors.NewStorageError("[validateSubtreeInternal][%s] failed to store subtree", v.SubtreeHash.String(), err)
->>>>>>> ef00f3cf
 	}
 
 	_ = u.SetSubtreeExists(&v.SubtreeHash)
