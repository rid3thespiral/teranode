package blockvalidation

import (
	"bufio"
	"context"
	"encoding/binary"
	"errors"
	"fmt"
	"io"
	"math"
	"runtime"
	"strings"
	"sync"
	"time"

	"github.com/ordishs/go-utils/expiringmap"

	"github.com/bitcoin-sv/ubsv/model"
	"github.com/bitcoin-sv/ubsv/services/blockchain"
	"github.com/bitcoin-sv/ubsv/services/validator"
	"github.com/bitcoin-sv/ubsv/stores/blob"
	"github.com/bitcoin-sv/ubsv/stores/blob/options"
	"github.com/bitcoin-sv/ubsv/stores/txmeta"
	"github.com/bitcoin-sv/ubsv/stores/txmetacache"
	"github.com/bitcoin-sv/ubsv/ulogger"
	"github.com/bitcoin-sv/ubsv/util"
	"github.com/bitcoin-sv/ubsv/util/deduplicator"
	"github.com/libsv/go-bt/v2"
	"github.com/libsv/go-bt/v2/chainhash"
	"github.com/opentracing/opentracing-go"
	"github.com/ordishs/gocore"
	"golang.org/x/sync/errgroup"
)

type BlockValidation struct {
	logger              ulogger.Logger
	blockchainClient    blockchain.ClientI
	subtreeStore        blob.Store
	subtreeTTL          time.Duration
	txStore             blob.Store
	txMetaStore         txmeta.Store
	minedBlockStore     *txmetacache.ImprovedCache
	validatorClient     validator.Interface
	subtreeDeDuplicator *deduplicator.DeDuplicator
	optimisticMining    bool
	localSetMined       bool
	lastValidatedBlocks *expiringmap.ExpiringMap[chainhash.Hash, *model.Block] // map of full blocks that have been validated
	blockExists         *expiringmap.ExpiringMap[chainhash.Hash, bool]         // map of block hashes that have been validated and exist
	subtreeExists       *expiringmap.ExpiringMap[chainhash.Hash, bool]         // map of block hashes that have been validated and exist
}

type missingTx struct {
	tx  *bt.Tx
	idx int
}

func NewBlockValidation(logger ulogger.Logger, blockchainClient blockchain.ClientI, subtreeStore blob.Store,
	txStore blob.Store, txMetaStore txmeta.Store, validatorClient validator.Interface) *BlockValidation {

	subtreeTTLMinutes, _ := gocore.Config().GetInt("blockvalidation_subtreeTTL", 120)
	subtreeTTL := time.Duration(subtreeTTLMinutes) * time.Minute

	optimisticMining := gocore.Config().GetBool("optimisticMining", true)
	logger.Infof("optimisticMining = %s", optimisticMining)

	blockMinedCacheMaxMB, _ := gocore.Config().GetInt("blockMinedCacheMaxMB", 256)

	bv := &BlockValidation{
		logger:              logger,
		blockchainClient:    blockchainClient,
		subtreeStore:        subtreeStore,
		subtreeTTL:          subtreeTTL,
		txStore:             txStore,
		txMetaStore:         txMetaStore,
		minedBlockStore:     txmetacache.NewImprovedCache(blockMinedCacheMaxMB*1024*1024, true), // new unallocated cache
		validatorClient:     validatorClient,
		subtreeDeDuplicator: deduplicator.New(subtreeTTL),
		optimisticMining:    optimisticMining,
		localSetMined:       gocore.Config().GetBool("blockvalidation_localSetMined", false),
		lastValidatedBlocks: expiringmap.New[chainhash.Hash, *model.Block](2 * time.Minute),
		blockExists:         expiringmap.New[chainhash.Hash, bool](120 * time.Minute), // we keep this for 2 hours
		subtreeExists:       expiringmap.New[chainhash.Hash, bool](10 * time.Minute),  // we keep this for 10 minutes
	}

	go func() {
		// update stats for the expiring maps every 5 seconds
		for {
			time.Sleep(5 * time.Second)
			prometheusBlockValidationLastValidatedBlocksCache.Set(float64(bv.lastValidatedBlocks.Len()))
			prometheusBlockValidationBlockExistsCache.Set(float64(bv.blockExists.Len()))
			prometheusBlockValidationSubtreeExistsCache.Set(float64(bv.subtreeExists.Len()))
		}
	}()

	if bv.localSetMined {
		// start a blockchain listener and process all the blocks that are mined into the txmetastore
		// this should only be done when shared storage is available, and the block validation has access to all subtrees locally
		ctx := context.Background()
		go func() {
			for {
				blockchainSubscription, err := bv.blockchainClient.Subscribe(ctx, "blockvalidation")
				if err != nil {
					logger.Errorf("[BlockValidation:localSetMined] failed to subscribe to blockchain: %s", err)

					// backoff for 5 seconds and try again
					time.Sleep(5 * time.Second)
					continue
				}

				for notification := range blockchainSubscription {
					if notification == nil {
						continue
					}

					if notification.Type == model.NotificationType_Block {
						startTime := time.Now()
						logger.Infof("[BlockValidation:localSetMined][%s] block localSetTxMined", notification.Hash.String())
						err = bv.localSetTxMined(ctx, notification.Hash)
						if err != nil {
							logger.Errorf("[BlockValidation][%s] failed localSetTxMined: %s", notification.Hash.String(), err)
						}
						logger.Infof("[BlockValidation:localSetMined][%s] block localSetTxMined DONE in %s", notification.Hash.String(), time.Since(startTime))
					}
				}
			}
		}()
	}

	return bv
}

func (u *BlockValidation) SetBlockExists(hash *chainhash.Hash) error {
	u.blockExists.Set(*hash, true)
	return nil
}

func (u *BlockValidation) GetBlockExists(ctx context.Context, hash *chainhash.Hash) (bool, error) {
	start := time.Now()
	stat := gocore.NewStat("GetBlockExists")
	defer func() {
		stat.AddTime(start)
	}()

	_, ok := u.blockExists.Get(*hash)
	if ok {
		return true, nil
	}

	exists, err := u.blockchainClient.GetBlockExists(ctx, hash)
	if err != nil {
		return false, err
	}

	if exists {
		u.blockExists.Set(*hash, true)
	}

	return exists, nil
}
func (u *BlockValidation) SetSubtreeExists(hash *chainhash.Hash) error {
	u.subtreeExists.Set(*hash, true)
	return nil
}

func (u *BlockValidation) GetSubtreeExists(ctx context.Context, hash *chainhash.Hash) (bool, error) {
	start, stat, ctx := util.StartStatFromContext(ctx, "GetSubtreeExists")
	defer func() {
		stat.AddTime(start)
	}()

	_, ok := u.subtreeExists.Get(*hash)
	if ok {
		return true, nil
	}

	exists, err := u.subtreeStore.Exists(ctx, hash[:])
	if err != nil {
		return false, err
	}

	if exists {
		u.subtreeExists.Set(*hash, true)
	}

	return exists, nil
}

func (u *BlockValidation) localSetTxMined(ctx context.Context, blockHash *chainhash.Hash) (err error) {
	var block *model.Block
	var ids []uint32

	cachedBlock, blockWasAlreadyCached := u.lastValidatedBlocks.Get(*blockHash)
	if blockWasAlreadyCached && cachedBlock != nil {
		// we have just validated this block, so we can use the cached block
		// this should have all the subtrees already loaded
		block = cachedBlock
	} else {
		// get the block from the blockchain
		if block, err = u.blockchainClient.GetBlock(ctx, blockHash); err != nil {
			return fmt.Errorf("[localSetMined][%s] failed to get block from blockchain: %v", blockHash.String(), err)
		}
	}

	if ids, err = u.blockchainClient.GetBlockHeaderIDs(ctx, blockHash, 1); err != nil || len(ids) != 1 {
		return fmt.Errorf("[localSetMined][%s] failed to get block header ids: %v", blockHash.String(), err)
	}

	// add the transactions in this block to the txMeta block hashes
	startTime := time.Now()
	u.logger.Infof("[localSetMined][%s] update tx mined for block", blockHash.String())

	localSetTxMinedConcurrency, _ := gocore.Config().GetInt("blockvalidation_localSetTxMinedConcurrency", util.Max(4, runtime.NumCPU()/2))

	g, gCtx := errgroup.WithContext(ctx)
	g.SetLimit(localSetTxMinedConcurrency) // keep 32 cores free for other tasks

	for subtreeIdx, subtreeHash := range block.Subtrees {
		subtreeIdx := subtreeIdx
		subtreeHash := subtreeHash
		g.Go(func() error {
			var subtreeTxIDBytes []byte
			var reader io.ReadCloser

			// check whether the subtree has already been loaded in the block
			if len(block.SubtreeSlices) > 0 && block.SubtreeSlices[subtreeIdx] != nil {
				subtreeTxIDBytes, err = block.SubtreeSlices[subtreeIdx].SerializeNodes()
				if err != nil {
					// we don't want to return here, since we can get the subtree from the store if needed
					u.logger.Errorf("[localSetMined][%s] failed to serialize subtree from slice: %v, will request from the subtree store", blockHash.String(), err)
				}
			}

			if len(subtreeTxIDBytes) == 0 {
				// get the subtree, it was not loaded in the block
				if reader, err = u.subtreeStore.GetIoReader(gCtx, subtreeHash[:]); err != nil {
					return fmt.Errorf("[localSetMined][%s] failed to get subtree from store: %v", blockHash.String(), err)
				}
				defer reader.Close()

				if subtreeTxIDBytes, err = util.DeserializeNodesFromReader(reader); err != nil {
					return fmt.Errorf("[localSetMined][%s] failed to deserialize subtree from reader: %v", blockHash.String(), err)
				}
			}

			blockIDBytes := make([]byte, 4)
			binary.LittleEndian.PutUint32(blockIDBytes, ids[0])
			if err = u.minedBlockStore.SetMultiKeysSingleValueAppended(subtreeTxIDBytes, blockIDBytes, chainhash.HashSize); err != nil {
				return fmt.Errorf("[localSetMined][%s] failed to set tx mined for subtree: %v", blockHash.String(), err)
			}

			prometheusBlockValidationSetMinedLocal.Add(float64(len(subtreeTxIDBytes)) / float64(chainhash.HashSize))

			return nil
		})
	}

	if err = g.Wait(); err != nil {
		return fmt.Errorf("[localSetMined][%s] failed to update tx mined for block: %v", blockHash.String(), err)
	}

	// delete the block from the cache, if it was there
	if blockWasAlreadyCached {
		u.lastValidatedBlocks.Delete(*blockHash)
	}

	u.logger.Infof("[localSetMined][%s] update tx mined for block DONE in %s", blockHash.String(), time.Since(startTime))

	return nil
}

func (u *BlockValidation) SetTxMetaCache(ctx context.Context, hash *chainhash.Hash, txMeta *txmeta.Data) error {
	if cache, ok := u.txMetaStore.(*txmetacache.TxMetaCache); ok {
		span, _ := opentracing.StartSpanFromContext(ctx, "BlockValidation:SetTxMetaCache")
		defer func() {
			span.Finish()
		}()

		return cache.SetCache(hash, txMeta)
	}

	return nil
}

func (u *BlockValidation) SetTxMetaCacheMinedMulti(ctx context.Context, hashes []*chainhash.Hash, blockID uint32) error {
	if cache, ok := u.txMetaStore.(*txmetacache.TxMetaCache); ok {
		span, _ := opentracing.StartSpanFromContext(ctx, "BlockValidation:SetTxMetaCacheMinedMulti")
		defer func() {
			span.Finish()
		}()

		return cache.SetMinedMulti(ctx, hashes, blockID)
	}

	return nil
}

func (u *BlockValidation) SetTxMetaCacheMulti(ctx context.Context, keys [][]byte, values [][]byte) error {
	if cache, ok := u.txMetaStore.(*txmetacache.TxMetaCache); ok {
		span, _ := opentracing.StartSpanFromContext(ctx, "BlockValidation:SetTxMetaCacheMulti")
		defer func() {
			span.Finish()
		}()

		return cache.SetCacheMulti(keys, values)
	}

	return nil
}

func (u *BlockValidation) DelTxMetaCacheMulti(ctx context.Context, hash *chainhash.Hash) error {
	if cache, ok := u.txMetaStore.(*txmetacache.TxMetaCache); ok {
		span, _ := opentracing.StartSpanFromContext(ctx, "BlockValidation:DelTxMetaCacheMulti")
		defer func() {
			span.Finish()
		}()

		return cache.Delete(ctx, hash)
	}

	return nil
}

func (u *BlockValidation) ValidateBlock(ctx context.Context, block *model.Block, baseUrl string) error {
	timeStart, stat, ctx := util.NewStatFromContext(ctx, "ValidateBlock", stats)
	span, spanCtx := opentracing.StartSpanFromContext(ctx, "BlockValidation:ValidateBlock")
	span.LogKV("block", block.Hash().String())
	defer func() {
		span.Finish()
		stat.AddTime(timeStart)
		prometheusBlockValidationValidateBlock.Inc()
	}()

<<<<<<< HEAD
	fmt.Println("inside ValidateBlock")
=======
	// first check if the block already exists in the blockchain
	blockExists, err := u.GetBlockExists(spanCtx, block.Header.Hash())
	if err == nil && blockExists {
		u.logger.Warnf("[ValidateBlock][%s] tried to validate existing block", block.Header.Hash().String())
		return nil
	}
>>>>>>> 8f1e8738

	u.logger.Infof("[ValidateBlock][%s] called", block.Header.Hash().String())

	// validate all the subtrees in the block
	u.logger.Infof("[ValidateBlock][%s] validating %d subtrees", block.Hash().String(), len(block.Subtrees))
	if err := u.validateBlockSubtrees(spanCtx, block, baseUrl); err != nil {
		return err
	}
	u.logger.Infof("[ValidateBlock][%s] validating %d subtrees DONE", block.Hash().String(), len(block.Subtrees))

	// get all 100 previous block headers on the main chain
	u.logger.Infof("[ValidateBlock][%s] GetBlockHeaders", block.Header.Hash().String())
	blockHeaders, _, err := u.blockchainClient.GetBlockHeaders(spanCtx, block.Header.HashPrevBlock, 100)
	if err != nil {
		return err
	}

	blockHeaderIDs, err := u.blockchainClient.GetBlockHeaderIDs(spanCtx, block.Header.HashPrevBlock, 100)
	if err != nil {
		return err
	}
	u.logger.Infof("[ValidateBlock][%s] GetBlockHeaders DONE", block.Header.Hash().String())

	// Add the coinbase transaction to the metaTxStore
	// TODO why is this needed?
	//u.logger.Infof("[ValidateBlock][%s] storeCoinbaseTx", block.Header.Hash().String())
	//err = u.storeCoinbaseTx(spanCtx, block)
	//if err != nil {
	//	return err
	//}
	//u.logger.Infof("[ValidateBlock][%s] storeCoinbaseTx DONE", block.Header.Hash().String())

	var optimisticMiningWg sync.WaitGroup
	if u.optimisticMining {
		// make sure the proof of work is enough
		headerValid, _, err := block.Header.HasMetTargetDifficulty()
		if !headerValid {
			return fmt.Errorf("invalid block header: %s - %v", block.Header.Hash().String(), err)
		}

		// set the block in the temporary block cache for 2 minutes, could then be used for SetMined
		// must be set before AddBlock is called
		u.lastValidatedBlocks.Set(*block.Hash(), block)

		u.logger.Infof("[ValidateBlock][%s] adding block optimistically to blockchain", block.Hash().String())
		if err = u.blockchainClient.AddBlock(spanCtx, block, baseUrl); err != nil {
			return fmt.Errorf("[ValidateBlock][%s] failed to store block [%w]", block.Hash().String(), err)
		}
		u.logger.Infof("[ValidateBlock][%s] adding block optimistically to blockchain DONE", block.Hash().String())

		if err = u.SetBlockExists(block.Header.Hash()); err != nil {
			u.logger.Errorf("[ValidateBlock][%s] failed to set block exists cache: %s", block.Header.Hash().String(), err)
		}

		// decouple the tracing context to not cancel the context when finalize the block processing in the background
		callerSpan := opentracing.SpanFromContext(spanCtx)
		validateCtx := opentracing.ContextWithSpan(context.Background(), callerSpan)

		optimisticMiningWg.Add(1)
		go func() {
			defer optimisticMiningWg.Done()

			u.logger.Infof("[ValidateBlock][%s] validating block in background", block.Hash().String())
			if ok, err := block.Valid(validateCtx, u.subtreeStore, u.txMetaStore, u.minedBlockStore, blockHeaders, blockHeaderIDs); !ok {
				u.logger.Warnf("[ValidateBlock][%s] block is not valid in background: %v", block.String(), err)

				if err = u.blockchainClient.InvalidateBlock(validateCtx, block.Header.Hash()); err != nil {
					u.logger.Errorf("[ValidateBlock][%s] failed to invalidate block in background: %s", block.String(), err)
				}
			}
		}()
	} else {
		// validate the block
		u.logger.Infof("[ValidateBlock][%s] validating block", block.Hash().String())
		if ok, err := block.Valid(spanCtx, u.subtreeStore, u.txMetaStore, u.minedBlockStore, blockHeaders, blockHeaderIDs); !ok {
			return fmt.Errorf("[ValidateBlock][%s] block is not valid: %v", block.String(), err)
		}
		u.logger.Infof("[ValidateBlock][%s] validating block DONE", block.Hash().String())

		// set the block in the temporary block cache for 2 minutes, could then be used for SetMined
		// must be set before AddBlock is called
		u.lastValidatedBlocks.Set(*block.Hash(), block)

		// if valid, store the block
		u.logger.Infof("[ValidateBlock][%s] adding block to blockchain", block.Hash().String())

		if err = u.blockchainClient.AddBlock(spanCtx, block, baseUrl); err != nil {
			return fmt.Errorf("[ValidateBlock][%s] failed to store block [%w]", block.Hash().String(), err)
		}

		if err = u.SetBlockExists(block.Header.Hash()); err != nil {
			u.logger.Errorf("[ValidateBlock][%s] failed to set block exists cache: %s", block.Header.Hash().String(), err)
		}

		u.logger.Infof("[ValidateBlock][%s] adding block to blockchain DONE", block.Hash().String())
	}

	u.logger.Infof("[ValidateBlock][%s] storing coinbase tx: %s", block.Hash().String(), block.CoinbaseTx.TxIDChainHash().String())
	if err = u.txStore.Set(spanCtx, block.CoinbaseTx.TxIDChainHash()[:], block.CoinbaseTx.Bytes()); err != nil {
		u.logger.Errorf("[ValidateBlock][%s] failed to store coinbase transaction [%s]", block.Hash().String(), err)
	}
	u.logger.Infof("[ValidateBlock][%s] storing coinbase tx: %s DONE", block.Hash().String(), block.CoinbaseTx.TxIDChainHash().String())

	// decouple the tracing context to not cancel the context when finalize the block processing in the background
	callerSpan := opentracing.SpanFromContext(spanCtx)
	setCtx := opentracing.ContextWithSpan(context.Background(), callerSpan)

	go func() {
		optimisticMiningWg.Wait()

		// this happens in the background, since we have already added the block to the blockchain
		// TODO should we recover this somehow if it fails?
		// what are the consequences of this failing?
		err = u.finalizeBlockValidation(setCtx, block)
		if err != nil {
			u.logger.Errorf("[ValidateBlock][%s] failed to finalize block validation [%v]", block.Hash().String(), err)
		}
		u.logger.Infof("[ValidateBlock][%s] finalizeBlockValidation DONE", block.Hash().String())
	}()

	prometheusBlockValidationValidateBlockDuration.Observe(float64(time.Since(timeStart).Microseconds()) / 1_000_000)

	u.logger.Infof("[ValidateBlock][%s] DONE but finalizeBlockValidation will continue in the background", block.Hash().String())

	return nil
}

// storeCoinbaseTx
func (u *BlockValidation) _(spanCtx context.Context, block *model.Block) (err error) {
	childSpan, childSpanCtx := opentracing.StartSpanFromContext(spanCtx, "BlockValidation:storeCoinbaseTx")
	defer func() {
		childSpan.Finish()
	}()

	// TODO - we need to consider if we can do this differently
	if _, err = u.txMetaStore.Create(childSpanCtx, block.CoinbaseTx); err != nil {
		if !strings.Contains(err.Error(), "already exists") {
			return fmt.Errorf("[ValidateBlock][%s] failed to create coinbase transaction in txMetaStore [%s]", block.Hash().String(), err.Error())
		}
	}

	return nil
}

func (u *BlockValidation) finalizeBlockValidation(ctx context.Context, block *model.Block) error {
	span, spanCtx := opentracing.StartSpanFromContext(ctx, "BlockValidation:finalizeBlockValidation")
	defer func() {
		span.Finish()
	}()

	// get all the subtrees from the block. This should have been loaded during validation, so should be instant
	u.logger.Infof("[ValidateBlock][%s] get subtrees", block.Hash().String())
	blockSubtrees, err := block.GetSubtrees(u.subtreeStore)
	if err != nil {
		return fmt.Errorf("[ValidateBlock][%s] failed to get subtrees from block [%w]", block.Hash().String(), err)
	}

	// decouple the tracing context to not cancel the context when the subtree TTL is being saved in the background
	callerSpan := opentracing.SpanFromContext(spanCtx)
	setCtx := opentracing.ContextWithSpan(context.Background(), callerSpan)

	finalizeBlockValidationConcurrency, _ := gocore.Config().GetInt("blockvalidation_finalizeBlockValidationConcurrency", util.Max(4, runtime.NumCPU()/2))

	g, gCtx := errgroup.WithContext(setCtx)
	g.SetLimit(finalizeBlockValidationConcurrency) // keep 32 cores free for other tasks

	ids, err := u.blockchainClient.GetBlockHeaderIDs(ctx, block.Header.Hash(), 1)
	if err != nil {
		return fmt.Errorf("failed to get block header ids: %w", err)
	}
	blockID := ids[0]

	g.Go(func() error {
		u.logger.Infof("[ValidateBlock][%s] updating subtrees TTL", block.Hash().String())
		err := u.updateSubtreesTTL(gCtx, block)
		if err != nil {
			u.logger.Errorf("[ValidateBlock][%s] failed to update subtrees TTL [%s]", block.Hash().String(), err)
		}
		u.logger.Infof("[ValidateBlock][%s] update subtrees TTL DONE", block.Hash().String())

		return nil
	})

	if !u.localSetMined {
		// update the txMeta block hashes, if we are not doing it locally in the background
		g.Go(func() error {
			// add the transactions in this block to the txMeta block hashes
			u.logger.Infof("[ValidateBlock][%s] update tx mined", block.Hash().String())
			if err = model.UpdateTxMinedStatus(gCtx, u.logger, u.txMetaStore, blockSubtrees, blockID); err != nil {
				// TODO this should be a fatal error, but for now we just log it
				//return nil, fmt.Errorf("[ValidateBlock] error updating tx mined status: %w", err)
				u.logger.Errorf("[ValidateBlock][%s] error updating tx mined status: %w", block.Hash().String(), err)
			}
			u.logger.Infof("[ValidateBlock][%s] update tx mined DONE", block.Hash().String())
			return nil
		})
	}

	if err = g.Wait(); err != nil {
		return fmt.Errorf("[ValidateBlock][%s] failed to finalize block validation [%w]", block.Hash().String(), err)
	}

	return nil
}

func (u *BlockValidation) updateSubtreesTTL(ctx context.Context, block *model.Block) (err error) {
	span, spanCtx := opentracing.StartSpanFromContext(ctx, "BlockValidation:updateSubtreesTTL")
	defer func() {
		span.Finish()
	}()

	subtreeTTLConcurrency, _ := gocore.Config().GetInt("blockvalidation_subtreeTTLConcurrency", 32)

	// update the subtree TTLs
	g, gCtx := errgroup.WithContext(spanCtx)
	g.SetLimit(subtreeTTLConcurrency)

	for _, subtreeHash := range block.Subtrees {
		subtreeHash := subtreeHash
		g.Go(func() error {
			err = u.subtreeStore.SetTTL(gCtx, subtreeHash[:], 0)
			if err != nil {
				return errors.Join(errors.New("failed to update subtree TTL"), err)
			}
			return nil
		})
	}

	if err = g.Wait(); err != nil {
		return errors.Join(fmt.Errorf("[ValidateBlock][%s] failed to update subtree TTLs", block.Hash().String()), err)
	}

	return nil
}

func (u *BlockValidation) validateBlockSubtrees(ctx context.Context, block *model.Block, baseUrl string) error {
	span, spanCtx := opentracing.StartSpanFromContext(ctx, "BlockValidation:validateBlockSubtrees")
	start, stat, _ := util.StartStatFromContext(spanCtx, "ValidateBlockSubtrees")
	defer func() {
		span.Finish()
		stat.AddTime(start)
	}()

	// TODO This can be very slow, but mostly isn't :-S, example:
	// 14:05:29 | INFO  | BlockValidation.go:94 | bval  | [ValidateBlock][007a6ff44d6d48df201887f5d9725cb131fb837f774278413720292a6b705e41] validating 154 subtrees
	// 14:10:01 | INFO  | BlockValidation.go:99 | bval  | [ValidateBlock][007a6ff44d6d48df201887f5d9725cb131fb837f774278413720292a6b705e41] validating 154 subtrees DONE

	validateBlockSubtreesConcurrency, _ := gocore.Config().GetInt("blockvalidation_validateBlockSubtreesConcurrency", util.Max(4, runtime.NumCPU()/2))

	start1 := gocore.CurrentTime()
	g, gCtx := errgroup.WithContext(spanCtx)
	g.SetLimit(validateBlockSubtreesConcurrency) // keep 32 cores free for other tasks

	missingSubtrees := make([]*chainhash.Hash, len(block.Subtrees))
	missingSubtreesMu := sync.Mutex{}
	for idx, subtreeHash := range block.Subtrees {
		subtreeHash := subtreeHash
		idx := idx
		// first check all the subtrees exist or not in our store, in parallel, and gather what is missing
		g.Go(func() error {
			// get subtree from store
			subtreeExists, err := u.GetSubtreeExists(gCtx, subtreeHash)
			if err != nil {
				return errors.Join(fmt.Errorf("[validateBlockSubtrees][%s] failed to check if subtree exists in store", subtreeHash.String()), err)
			}
			if !subtreeExists {
				// subtree already exists in store, which means it's valid
				missingSubtreesMu.Lock()
				missingSubtrees[idx] = subtreeHash
				missingSubtreesMu.Unlock()
			}

			return nil
		})
	}
	err := g.Wait()
	stat.NewStat("1. missingSubtrees").AddTime(start1)
	if err != nil {
		return err
	}

	startGet := gocore.CurrentTime()
	statGet := stat.NewStat("1b. GetSubtrees")

	subtreeBytesMap := make(map[chainhash.Hash][]chainhash.Hash, len(missingSubtrees))
	subtreeBytesMapMu := sync.Mutex{}
	g, gCtx = errgroup.WithContext(spanCtx)
	g.SetLimit(validateBlockSubtreesConcurrency) // mostly IO bound, so double the limit

	for _, subtreeHash := range missingSubtrees {
		// since the missingSubtrees is a full slice with only the missing subtrees set, we need to check if it's nil
		if subtreeHash != nil {
			subtreeHash := subtreeHash
			g.Go(func() error {
				// get subtree from network over http using the baseUrl
				txHashes, err := u.getSubtreeTxHashes(spanCtx, statGet, subtreeHash, baseUrl)
				if err != nil {
					return fmt.Errorf("[validateBlockSubtrees][%s] failed to get subtree from network: %v", subtreeHash.String(), err)
				}

				subtreeBytesMapMu.Lock()
				subtreeBytesMap[*subtreeHash] = txHashes
				subtreeBytesMapMu.Unlock()

				return nil
			})
		}
	}
	statGet.AddTime(startGet)

	if err = g.Wait(); err != nil {
		return fmt.Errorf("[validateBlockSubtrees][%s] failed to get subtrees for block: %v", block.Hash().String(), err)
	}

	start2 := gocore.CurrentTime()
	stat2 := stat.NewStat("2. validateBlockSubtrees")
	// validate the missing subtrees in series, transactions might rely on each other
	for _, subtreeHash := range missingSubtrees {
		// since the missingSubtrees is a full slice with only the missing subtrees set, we need to check if it's nil
		if subtreeHash != nil {
			ctx1 := util.ContextWithStat(spanCtx, stat2)
			v := ValidateSubtree{
				SubtreeHash:      *subtreeHash,
				BaseUrl:          baseUrl,
				FailFast:         false,
				SubtreeHashes:    subtreeBytesMap[*subtreeHash],
				AbandonThreshold: 0, // 0 means no abandon threshold
			}
			if err = u.validateSubtree(ctx1, v); err != nil {
				return errors.Join(fmt.Errorf("[validateBlockSubtrees][%s] invalid subtree found [%s]", block.Hash().String(), subtreeHash.String()), err)
			}
		}
	}
	stat2.AddTime(start2)

	return nil
}

// getMissingTransactionsBatch gets a batch of transactions from the network
// NOTE: it does not return the transactions in the same order as the txHashes
func (u *BlockValidation) getMissingTransactionsBatch(ctx context.Context, txHashes []txmeta.MissingTxHash, baseUrl string) ([]*bt.Tx, error) {
	txIDBytes := make([]byte, 32*len(txHashes))
	for idx, txHash := range txHashes {
		copy(txIDBytes[idx*32:(idx+1)*32], txHash.Hash[:])
	}

	// do http request to baseUrl + txHash.String()
	u.logger.Debugf("[getMissingTransactionsBatch] getting %d txs from other miner %s", len(txHashes), baseUrl)
	url := fmt.Sprintf("%s/txs", baseUrl)
	body, err := util.DoHTTPRequestBodyReader(ctx, url, txIDBytes)
	if err != nil {
		return nil, errors.Join(fmt.Errorf("[getMissingTransactionsBatch] failed to do http request"), err)
	}
	defer body.Close()

	// read the body into transactions using go-bt
	missingTxs := make([]*bt.Tx, 0, len(txHashes))
	var tx *bt.Tx
	for {
		tx, err = u.readTxFromReader(body)
		if err != nil || tx == nil {
			if errors.Is(err, io.EOF) {
				break
			}
			return nil, errors.Join(fmt.Errorf("[getMissingTransactionsBatch] failed to read transaction from body"), err)
		}

		missingTxs = append(missingTxs, tx)
	}

	return missingTxs, nil
}

func (u *BlockValidation) readTxFromReader(body io.ReadCloser) (tx *bt.Tx, err error) {
	defer func() {
		// there is a bug in go-bt, that does not check input and throws a runtime error in
		// github.com/libsv/go-bt/v2@v2.2.2/input.go:76 +0x16b
		if r := recover(); r != nil {
			switch x := r.(type) {
			case string:
				err = errors.New(x)
			case error:
				err = x
			default:
				err = fmt.Errorf("unknown panic: %v", r)
			}
		}
	}()

	tx = &bt.Tx{}
	_, err = tx.ReadFrom(body)
	if err != nil {
		return nil, err
	}

	return tx, nil
}

// func (u *BlockValidation) getMissingTransaction(ctx context.Context, txHash *chainhash.Hash, baseUrl string) (*bt.Tx, error) {
// 	//startTotal, stat, ctx := util.StartStatFromContext(ctx, "getMissingTransaction")
// 	defer func() {
// 		//stat.AddTime(startTotal)
// 	}()

// 	// get transaction from network over http using the baseUrl
// 	if baseUrl == "" {
// 		return nil, fmt.Errorf("[getMissingTransaction][%s] baseUrl for transaction is empty", txHash.String())
// 	}

// 	//start := gocore.CurrentTime()
// 	alreadyHaveTransaction := true
// 	txBytes, err := u.txStore.Get(ctx, txHash[:])
// 	//stat.NewStat("getTxFromStore").AddTime(start)
// 	if txBytes == nil || err != nil {
// 		alreadyHaveTransaction = false

// 		// do http request to baseUrl + txHash.String()
// 		u.logger.Infof("[getMissingTransaction][%s] getting tx from other miner", txHash.String(), baseUrl)
// 		url := fmt.Sprintf("%s/tx/%s", baseUrl, txHash.String())
// 		//startM := gocore.CurrentTime()
// 		//statM := stat.NewStat("http fetch missing tx")
// 		txBytes, err = util.DoHTTPRequest(ctx, url)
// 		//statM.AddTime(startM)
// 		if err != nil {
// 			return nil, errors.Join(fmt.Errorf("[getMissingTransaction][%s] failed to do http request", txHash.String()), err)
// 		}
// 	}

// 	// validate the transaction by creating a transaction object
// 	tx, err := bt.NewTxFromBytes(txBytes)
// 	if err != nil {
// 		return nil, fmt.Errorf("[getMissingTransaction][%s] failed to create transaction from bytes [%s]", txHash.String(), err.Error())
// 	}

// 	if !alreadyHaveTransaction {
// 		//start = gocore.CurrentTime()
// 		// store the transaction, we did not get it via propagation
// 		err = u.txStore.Set(ctx, txHash[:], txBytes)
// 		//stat.NewStat("storeTx").AddTime(start)
// 		if err != nil {
// 			return nil, fmt.Errorf("[getMissingTransaction][%s] failed to store transaction [%s]", txHash.String(), err.Error())
// 		}
// 	}

// 	return tx, nil
// }

func (u *BlockValidation) blessMissingTransaction(ctx context.Context, tx *bt.Tx) (txMeta *txmeta.Data, err error) {
	startTotal, stat, ctx := util.StartStatFromContext(ctx, "getMissingTransaction")
	defer func() {
		stat.AddTime(startTotal)
		prometheusBlockValidationBlessMissingTransaction.Inc()
		prometheusBlockValidationBlessMissingTransactionDuration.Observe(float64(time.Since(startTotal).Microseconds()) / 1_000_000)
	}()

	if tx == nil {
		return nil, fmt.Errorf("[blessMissingTransaction] tx is nil")
	}
	u.logger.Debugf("[blessMissingTransaction][%s] called", tx.TxID())

	if tx.IsCoinbase() {
		return nil, fmt.Errorf("[blessMissingTransaction][%s] transaction is coinbase", tx.TxID())
	}

	// validate the transaction in the validation service
	// this should spend utxos, create the tx meta and create new utxos
	// todo return tx meta data
	err = u.validatorClient.Validate(ctx, tx)
	if err != nil {
		// TODO what to do here? This could be a double spend and the transaction needs to be marked as conflicting
		return nil, fmt.Errorf("[blessMissingTransaction][%s] failed to validate transaction [%s]", tx.TxID(), err.Error())
	}

	start := gocore.CurrentTime()
	txMeta, err = u.txMetaStore.GetMeta(ctx, tx.TxIDChainHash())
	stat.NewStat("getTxMeta").AddTime(start)
	if err != nil {
		return nil, fmt.Errorf("[blessMissingTransaction][%s] failed to get tx meta [%s]", tx.TxID(), err.Error())
	}

	if txMeta == nil {
		return nil, fmt.Errorf("[blessMissingTransaction][%s] tx meta is nil", tx.TxID())
	}

	return txMeta, nil
}

type ValidateSubtree struct {
	SubtreeHash      chainhash.Hash
	BaseUrl          string
	FailFast         bool
	SubtreeHashes    []chainhash.Hash
	AbandonThreshold int
}

func (u *BlockValidation) validateSubtree(ctx context.Context, v ValidateSubtree) error {
	// validateSubtreeInternal does the actual work, but it can be expensive.  We need to make sure that we only call it once
	// for each subtreeHash, so we use a map to keep track of which ones we have already called it for
	// and using a sync.Cond to broadcast the signal to all the other goroutines that are waiting for the result

	return u.subtreeDeDuplicator.DeDuplicate(ctx, v.SubtreeHash, func() error {
		return u.validateSubtreeInternal(ctx, v)
	})
}

<<<<<<< HEAD
func (u *BlockValidation) validateSubtreeInternal(ctx context.Context, subtreeHash *chainhash.Hash, baseUrl string, subtreeHashesMap ...*map[chainhash.Hash][]chainhash.Hash) error {

	fmt.Println("validateSubtreeInternal")

=======
func (u *BlockValidation) validateSubtreeInternal(ctx context.Context, v ValidateSubtree) error {
>>>>>>> 8f1e8738
	startTotal, stat, ctx := util.StartStatFromContext(ctx, "validateSubtreeBlobInternal")
	span, spanCtx := opentracing.StartSpanFromContext(ctx, "BlockValidation:validateSubtree")
	span.LogKV("subtree", v.SubtreeHash.String())
	defer func() {
		span.Finish()
		stat.AddTime(startTotal)
		prometheusBlockValidationValidateSubtree.Inc()
	}()

	u.logger.Infof("[validateSubtreeInternal][%s] called", v.SubtreeHash.String())

	start := gocore.CurrentTime()

	// Get the subtree hashes if they were passed in (SubtreeFound() passes them in, BlockFound does not)
	txHashes := v.SubtreeHashes

	if txHashes == nil {
		subtreeExists, err := u.GetSubtreeExists(spanCtx, &v.SubtreeHash)
		stat.NewStat("1. subtreeExists").AddTime(start)
		if err != nil {
			return errors.Join(fmt.Errorf("[validateSubtreeInternal][%s] failed to check if subtree exists in store", v.SubtreeHash.String()), err)
		}
		if subtreeExists {
			// subtree already exists in store, which means it's valid
			// TODO is this true?
			return nil
		}

		// The function was called by BlockFound, and we had not already blessed the subtree, so we we load the subtree from the store to get the hashes
		// get subtree from network over http using the baseUrl
		txHashes, err = u.getSubtreeTxHashes(spanCtx, stat, &v.SubtreeHash, v.BaseUrl)
		if err != nil {
			return errors.Join(fmt.Errorf("[validateSubtreeInternal][%s] failed to get subtree from network", v.SubtreeHash.String()), err)
		}
	}

	// create the empty subtree
	height := math.Ceil(math.Log2(float64(len(txHashes))))
	subtree, err := util.NewTree(int(height))
	if err != nil {
		return err
	}

	txMetaSlice := make([]*txmeta.Data, len(txHashes))

	u.logger.Infof("[validateSubtreeInternal][%s] processing %d txs from subtree (quick=%v)", v.SubtreeHash.String(), len(txHashes), v.FailFast)
	// unlike many other lists, this needs to be a pointer list, because a lot of values could be empty = nil

	// 1. First attempt to load the txMeta from the cache...
	missed, err := u.processTxMetaUsingCache(spanCtx, txHashes, txMetaSlice, v.FailFast)
	if err != nil {
		return errors.Join(fmt.Errorf("[validateSubtreeInternal][%s] failed to get tx meta from cache", v.SubtreeHash.String()), err)
	}

	if v.FailFast && missed > v.AbandonThreshold {
		u.logger.Warnf(fmt.Sprintf("[validateSubtreeInternal][%s] too many missing txmeta entries - aborting subtree validation", v.SubtreeHash.String()))
		return nil
	}

	if missed > 0 {
		batched := gocore.Config().GetBool("blockvalidation_batchMissingTransactions", true)

		// 2. ...then attempt to load the txMeta from the store (i.e - aerospike in production)
		missed, err = u.processTxMetaUsingStore(spanCtx, txHashes, txMetaSlice, batched, v.FailFast)
		if err != nil {
			return errors.Join(fmt.Errorf("[validateSubtreeInternal][%s] failed to get tx meta from store", v.SubtreeHash.String()), err)
		}
	}

	if missed > 0 {
		// 3. ...then attempt to load the txMeta from the network
		start, stat5, ctx5 := util.StartStatFromContext(spanCtx, "5. processMissingTransactions")
		// missingTxHashes is a slice if all txHashes in the subtree, but only the missing ones are not nil
		// this is done to make sure the order is preserved when getting them in parallel
		// compact the missingTxHashes to only a list of the missing ones
		missingTxHashesCompacted := make([]txmeta.MissingTxHash, 0, missed)
		for idx, txHash := range txHashes {
			if txMetaSlice[idx] == nil {
				missingTxHashesCompacted = append(missingTxHashesCompacted, txmeta.MissingTxHash{
					Hash: &txHash,
					Idx:  idx,
				})
			}
		}

<<<<<<< HEAD
		if len(missingTxHashes) == 1 {
			u.logger.Infof("[validateSubtree][%s] processing missing tx: %s for subtree instance", subtreeHash.String(), missingTxHashes[0].String())
		} else {
			u.logger.Infof("[validateSubtree][%s] processing %d missing txs for subtree instance", subtreeHash.String(), len(missingTxHashesCompacted))
		}
=======
		u.logger.Infof("[validateSubtreeInternal][%s] processing %d missing tx for subtree instance", v.SubtreeHash.String(), len(missingTxHashesCompacted))
>>>>>>> 8f1e8738

		err = u.processMissingTransactions(ctx5, &v.SubtreeHash, missingTxHashesCompacted, v.BaseUrl, txMetaSlice)
		if err != nil {
			return err
		}
		stat5.AddTime(start)
	}

	start = gocore.CurrentTime()
	var txMeta *txmeta.Data
	u.logger.Infof("[validateSubtreeInternal][%s] adding %d nodes to subtree instance", v.SubtreeHash.String(), len(txHashes))
	for idx, txHash := range txHashes {
		// if placeholder just add it and continue
		if idx == 0 && txHash.Equal(*model.CoinbasePlaceholderHash) {
			err = subtree.AddNode(txHash, 0, 0)
			if err != nil {
				return errors.Join(fmt.Errorf("[validateSubtreeInternal][%s] failed to add coinbase placeholder node to subtree", v.SubtreeHash.String()), err)
			}
			continue
		}

		// finally add the transaction hash and fee to the subtree
		txMeta = txMetaSlice[idx]
		if txMeta == nil {
			if txHash.Equal(*model.CoinbasePlaceholderHash) {
				return fmt.Errorf("[validateSubtreeInternal][%s] tx meta is nil for coinbase placeholder at index %d", v.SubtreeHash.String(), idx)
			}
			return fmt.Errorf("[validateSubtreeInternal][%s] tx meta not found in txMetaSlice [%s]", v.SubtreeHash.String(), txHash.String())
		}

		err = subtree.AddNode(txHash, txMeta.Fee, txMeta.SizeInBytes)
		if err != nil {
			return errors.Join(fmt.Errorf("[validateSubtreeInternal][%s] failed to add node to subtree", v.SubtreeHash.String()), err)
		}
	}
	stat.NewStat("6. addAllTxHashFeeSizesToSubtree").AddTime(start)

	// does the merkle tree give the correct root?
	merkleRoot := subtree.RootHash()
	if !merkleRoot.IsEqual(&v.SubtreeHash) {
		return fmt.Errorf("[validateSubtreeInternal][%s] subtree root hash does not match [%s]", v.SubtreeHash.String(), merkleRoot.String())
	}

	u.logger.Infof("[validateSubtreeInternal][%s] serialize subtree", v.SubtreeHash.String())
	completeSubtreeBytes, err := subtree.Serialize()
	if err != nil {
		return errors.Join(fmt.Errorf("[validateSubtreeInternal][%s] failed to serialize subtree", v.SubtreeHash.String()), err)
	}

	start = gocore.CurrentTime()
	// store subtree in store
	u.logger.Infof("[validateSubtreeInternal][%s] store subtree", v.SubtreeHash.String())
	err = u.subtreeStore.Set(spanCtx, merkleRoot[:], completeSubtreeBytes, options.WithTTL(u.subtreeTTL))
	stat.NewStat("7. storeSubtree").AddTime(start)
	if err != nil {
		return errors.Join(fmt.Errorf("[validateSubtreeInternal][%s] failed to store subtree", v.SubtreeHash.String()), err)
	}

	_ = u.SetSubtreeExists(&v.SubtreeHash)

	// only set this on no errors
	prometheusBlockValidationValidateSubtreeDuration.Observe(float64(time.Since(startTotal).Microseconds()) / 1_000_000)

	return nil
}

func (u *BlockValidation) getSubtreeTxHashes(spanCtx context.Context, stat *gocore.Stat, subtreeHash *chainhash.Hash, baseUrl string) ([]chainhash.Hash, error) {
	if baseUrl == "" {
		return nil, fmt.Errorf("[getSubtreeTxHashes][%s] baseUrl for subtree is empty", subtreeHash.String())
	}

	start := gocore.CurrentTime()
	// do http request to baseUrl + subtreeHash.String()
	u.logger.Infof("[getSubtreeTxHashes][%s] getting subtree from %s", subtreeHash.String(), baseUrl)
	url := fmt.Sprintf("%s/subtree/%s", baseUrl, subtreeHash.String())
	body, err := util.DoHTTPRequestBodyReader(spanCtx, url)
	if err != nil {
		return nil, errors.Join(fmt.Errorf("[getSubtreeTxHashes][%s] failed to do http request", subtreeHash.String()), err)
	}
	defer body.Close()

	stat.NewStat("2. http fetch subtree").AddTime(start)

	start = gocore.CurrentTime()
	txHashes := make([]chainhash.Hash, 0, 1024*1024)
	buffer := make([]byte, chainhash.HashSize)
	bufferedReader := bufio.NewReaderSize(body, 1024*1024*4)

	u.logger.Infof("[getSubtreeTxHashes][%s] processing subtree response into tx hashes", subtreeHash.String())
	for {
		n, err := io.ReadFull(bufferedReader, buffer)
		if n > 0 {
			txHashes = append(txHashes, chainhash.Hash(buffer))
		}

		if err != nil {
			if err == io.EOF {
				break
			}
			if errors.Is(err, io.ErrUnexpectedEOF) {
				return nil, fmt.Errorf("[getSubtreeTxHashes][%s] unexpected EOF: partial hash read", subtreeHash.String())
			}
			return nil, fmt.Errorf("[getSubtreeTxHashes][%s] error reading stream: %v", subtreeHash.String(), err)
		}
	}

	// // the subtree bytes we got from our competing miner only contain the transaction hashes
	// // it's basically just a list of 32 byte transaction hashes
	// txHashes := make([]chainhash.Hash, len(subtreeBytes)/chainhash.HashSize)
	// for i := 0; i < len(subtreeBytes); i += chainhash.HashSize {
	// 	txHashes[i/chainhash.HashSize] = chainhash.Hash(subtreeBytes[i : i+chainhash.HashSize])
	// }
	stat.NewStat("3. createTxHashes").AddTime(start)

	u.logger.Infof("[getSubtreeTxHashes][%s] done with subtree response", subtreeHash.String())

	return txHashes, nil
}

func (u *BlockValidation) processMissingTransactions(ctx context.Context, subtreeHash *chainhash.Hash,
	missingTxHashes []txmeta.MissingTxHash, baseUrl string, txMetaSlice []*txmeta.Data) error {

	span, spanCtx := opentracing.StartSpanFromContext(ctx, "BlockValidation:processMissingTransactions")
	defer func() {
		span.Finish()
	}()

	u.logger.Infof("[validateSubtree][%s] fetching %d missing txs", subtreeHash.String(), len(missingTxHashes))
	missingTxs, err := u.getMissingTransactions(spanCtx, missingTxHashes, baseUrl)
	if err != nil {
		return errors.Join(fmt.Errorf("[validateSubtree][%s] failed to get missing transactions", subtreeHash.String()), err)
	}

	u.logger.Infof("[validateSubtree][%s] blessing %d missing txs", subtreeHash.String(), len(missingTxs))
	var txMeta *txmeta.Data
	var mTx missingTx
	for _, mTx = range missingTxs {
		if mTx.tx == nil {
			return fmt.Errorf("[validateSubtree][%s] missing transaction is nil", subtreeHash.String())
		}
		txMeta, err = u.blessMissingTransaction(spanCtx, mTx.tx)
		if err != nil {
			return errors.Join(fmt.Errorf("[validateSubtree][%s] failed to bless missing transaction: %s", subtreeHash.String(), mTx.tx.TxIDChainHash().String()), err)
		}
		if txMeta == nil {
			u.logger.Infof("[validateSubtree][%s] tx meta is nil [%s]", subtreeHash.String(), mTx.tx.TxIDChainHash().String())
		}

		u.logger.Debugf("[validateSubtree][%s] adding missing tx to txMetaSlice: %s", subtreeHash.String(), mTx.tx.TxIDChainHash().String())
		txMetaSlice[mTx.idx] = txMeta
	}

	// check if all missing transactions have been blessed
	count := 0
	for _, txMeta := range txMetaSlice {
		if txMeta == nil {
			count++
		}
	}
	if count > 0 {
		u.logger.Errorf("[validateSubtree][%s] %d missing entries in txMetaSlice", subtreeHash.String(), count)
	}

	return nil
}

func (u *BlockValidation) getMissingTransactions(ctx context.Context, missingTxHashes []txmeta.MissingTxHash, baseUrl string) (missingTxs []missingTx, err error) {
	// transactions have to be returned in the same order as they were requested
	missingTxsMap := make(map[chainhash.Hash]*bt.Tx, len(missingTxHashes))
	missingTxsMu := sync.Mutex{}

	getMissingTransactionsConcurrency, _ := gocore.Config().GetInt("blockvalidation_getMissingTransactions", util.Max(4, runtime.NumCPU()/2))

	g, gCtx := errgroup.WithContext(ctx)
	g.SetLimit(getMissingTransactionsConcurrency) // keep 32 cores free for other tasks

	// get the transactions in batches of 500
	batchSize, _ := gocore.Config().GetInt("blockvalidation_missingTransactionsBatchSize", 100_000)
	for i := 0; i < len(missingTxHashes); i += batchSize {
		missingTxHashesBatch := missingTxHashes[i:util.Min(i+batchSize, len(missingTxHashes))]
		g.Go(func() error {
			missingTxsBatch, err := u.getMissingTransactionsBatch(gCtx, missingTxHashesBatch, baseUrl)
			if err != nil {
				return errors.Join(fmt.Errorf("[getMissingTransactions] failed to get missing transactions batch"), err)
			}

			missingTxsMu.Lock()
			for _, tx := range missingTxsBatch {
				if tx == nil {
					missingTxsMu.Unlock()
					return fmt.Errorf("[getMissingTransactions] #1 missing transaction is nil")
				}
				missingTxsMap[*tx.TxIDChainHash()] = tx
			}
			missingTxsMu.Unlock()

			return nil
		})
	}

	if err = g.Wait(); err != nil {
		return nil, errors.Join(fmt.Errorf("[blessMissingTransaction] failed to get all transactions"), err)
	}

	// populate the missingTx slice with the tx data
	missingTxs = make([]missingTx, 0, len(missingTxHashes))
	for _, mTx := range missingTxHashes {
		if mTx.Hash == nil {
			return nil, fmt.Errorf("[blessMissingTransaction] #2 missing transaction hash is nil [%s]", mTx.Hash.String())
		}
		tx, ok := missingTxsMap[*mTx.Hash]
		if !ok {
			return nil, fmt.Errorf("[blessMissingTransaction] missing transaction [%s]", mTx.Hash.String())
		}
		if tx == nil {
			return nil, fmt.Errorf("[blessMissingTransaction] #3 missing transaction is nil [%s]", mTx.Hash.String())
		}
		missingTxs = append(missingTxs, missingTx{tx: tx, idx: mTx.Idx})
	}

	return missingTxs, nil
}<|MERGE_RESOLUTION|>--- conflicted
+++ resolved
@@ -330,16 +330,12 @@
 		prometheusBlockValidationValidateBlock.Inc()
 	}()
 
-<<<<<<< HEAD
-	fmt.Println("inside ValidateBlock")
-=======
 	// first check if the block already exists in the blockchain
 	blockExists, err := u.GetBlockExists(spanCtx, block.Header.Hash())
 	if err == nil && blockExists {
 		u.logger.Warnf("[ValidateBlock][%s] tried to validate existing block", block.Header.Hash().String())
 		return nil
 	}
->>>>>>> 8f1e8738
 
 	u.logger.Infof("[ValidateBlock][%s] called", block.Header.Hash().String())
 
@@ -845,14 +841,7 @@
 	})
 }
 
-<<<<<<< HEAD
-func (u *BlockValidation) validateSubtreeInternal(ctx context.Context, subtreeHash *chainhash.Hash, baseUrl string, subtreeHashesMap ...*map[chainhash.Hash][]chainhash.Hash) error {
-
-	fmt.Println("validateSubtreeInternal")
-
-=======
 func (u *BlockValidation) validateSubtreeInternal(ctx context.Context, v ValidateSubtree) error {
->>>>>>> 8f1e8738
 	startTotal, stat, ctx := util.StartStatFromContext(ctx, "validateSubtreeBlobInternal")
 	span, spanCtx := opentracing.StartSpanFromContext(ctx, "BlockValidation:validateSubtree")
 	span.LogKV("subtree", v.SubtreeHash.String())
@@ -938,15 +927,7 @@
 			}
 		}
 
-<<<<<<< HEAD
-		if len(missingTxHashes) == 1 {
-			u.logger.Infof("[validateSubtree][%s] processing missing tx: %s for subtree instance", subtreeHash.String(), missingTxHashes[0].String())
-		} else {
-			u.logger.Infof("[validateSubtree][%s] processing %d missing txs for subtree instance", subtreeHash.String(), len(missingTxHashesCompacted))
-		}
-=======
 		u.logger.Infof("[validateSubtreeInternal][%s] processing %d missing tx for subtree instance", v.SubtreeHash.String(), len(missingTxHashesCompacted))
->>>>>>> 8f1e8738
 
 		err = u.processMissingTransactions(ctx5, &v.SubtreeHash, missingTxHashesCompacted, v.BaseUrl, txMetaSlice)
 		if err != nil {
