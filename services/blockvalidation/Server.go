package blockvalidation

import (
	"bytes"
	"context"
	"errors"
	"fmt"
	"net/http"
	"runtime"
	"slices"
	"strconv"
	"strings"
	"sync/atomic"
	"time"

<<<<<<< HEAD
=======
	"github.com/bitcoin-sv/ubsv/services/blockchain/blockchain_api"
	"github.com/bitcoin-sv/ubsv/services/subtreevalidation"

	"golang.org/x/sync/errgroup"

>>>>>>> 48bb48de
	"github.com/bitcoin-sv/ubsv/model"
	"github.com/bitcoin-sv/ubsv/services/blockchain"
	"github.com/bitcoin-sv/ubsv/services/blockvalidation/blockvalidation_api"
	"github.com/bitcoin-sv/ubsv/services/subtreevalidation"
	"github.com/bitcoin-sv/ubsv/services/validator"
	"github.com/bitcoin-sv/ubsv/stores/blob"
	"github.com/bitcoin-sv/ubsv/stores/utxo"
	"github.com/bitcoin-sv/ubsv/ulogger"
	"github.com/bitcoin-sv/ubsv/util"
	"github.com/jellydator/ttlcache/v3"
	"github.com/labstack/echo/v4"
	"github.com/labstack/echo/v4/middleware"
	"github.com/libsv/go-bt/v2/chainhash"
	"github.com/opentracing/opentracing-go"
	"github.com/ordishs/go-utils"
	"github.com/ordishs/gocore"
	"golang.org/x/sync/errgroup"
	"google.golang.org/grpc"
)

type processBlockFound struct {
	hash    *chainhash.Hash
	baseURL string
	errCh   chan error
}

type processBlockCatchup struct {
	block   *model.Block
	baseURL string
}

// Server type carries the logger within it
type Server struct {
	blockvalidation_api.UnimplementedBlockValidationAPIServer
	logger                      ulogger.Logger
	blockchainClient            blockchain.ClientI
	subtreeStore                blob.Store
	txStore                     blob.Store
	utxoStore                   utxo.Store
	validatorClient             validator.Interface
	blockFoundCh                chan processBlockFound
	catchupCh                   chan processBlockCatchup
	blockValidation             *BlockValidation
	blockPersisterKafkaProducer util.KafkaProducerI
	SetTxMetaQ                  *util.LockFreeQ[[][]byte]

	// cache to prevent processing the same block / subtree multiple times
	// we are getting all message many times from the different miners and this prevents going to the stores multiple times
	processSubtreeNotify *ttlcache.Cache[chainhash.Hash, bool]
	// bloom filter stats for all blocks processed
	stats *gocore.Stat
}

// New will return a server instance with the logger stored within it
func New(logger ulogger.Logger, subtreeStore blob.Store, txStore blob.Store,
	utxoStore utxo.Store, validatorClient validator.Interface) *Server {

	initPrometheusMetrics()

	// TEMP limit to 1, to prevent multiple subtrees processing at the same time
	subtreeGroupConcurrency, _ := gocore.Config().GetInt("blockvalidation_subtreeGroupConcurrency", 1)

	subtreeGroup := errgroup.Group{}
	subtreeGroup.SetLimit(subtreeGroupConcurrency)

	blockFoundChBuffer, _ := gocore.Config().GetInt("blockvalidation_blockFoundCh_buffer_size", 1000) // during testing often mine 1000 blocks to begin with
	catchupChBuffer, _ := gocore.Config().GetInt("blockvalidation_catchupCh_buffer_size", 10)

	bVal := &Server{
		logger:               logger,
		subtreeStore:         subtreeStore,
		txStore:              txStore,
		utxoStore:            utxoStore,
		validatorClient:      validatorClient,
		blockFoundCh:         make(chan processBlockFound, blockFoundChBuffer),
		catchupCh:            make(chan processBlockCatchup, catchupChBuffer),
		processSubtreeNotify: ttlcache.New[chainhash.Hash, bool](),
		SetTxMetaQ:           util.NewLockFreeQ[[][]byte](),
		stats:                gocore.NewStat("blockvalidation"),
	}

	return bVal
}

func (u *Server) Health(_ context.Context) (int, string, error) {
	return 0, "", nil
}

func (u *Server) Init(ctx context.Context) (err error) {
	if u.blockchainClient, err = blockchain.NewClient(ctx, u.logger); err != nil {
		return fmt.Errorf("[Init] failed to create blockchain client [%w]", err)
	}

	subtreeValidationClient := subtreevalidation.NewClient(ctx, u.logger)

	txMetaStoreURL, err, found := gocore.Config().GetURL("txmeta_store")
	if err != nil || !found {
		return fmt.Errorf("could not get txmeta_store URL: %v", err)
	}

	expiration := uint64(0)
	expirationValue := txMetaStoreURL.Query().Get("expiration")
	if expirationValue != "" {
		expiration, err = strconv.ParseUint(expirationValue, 10, 64)
		if err != nil {
			return fmt.Errorf("could not parse expiration %s: %v", expirationValue, err)
		}
	}

<<<<<<< HEAD
	u.blockValidation = NewBlockValidation(ctx, u.logger, u.blockchainClient, u.subtreeStore, u.txStore, u.utxoStore, u.validatorClient, subtreeValidationClient, time.Duration(expiration)*time.Second)
=======
	u.blockValidation = NewBlockValidation(ctx, u.logger, u.blockchainClient, u.subtreeStore, u.txStore, u.txMetaStore, u.validatorClient, subtreeValidationClient, time.Duration(expiration)*time.Second) //, u.handleMiningEvent)
>>>>>>> 48bb48de

	go u.processSubtreeNotify.Start()

	go func() {
		for {
			select {
			case <-ctx.Done():
				u.logger.Infof("[Init] closing block found channel")
				return
			default:
				data := u.SetTxMetaQ.Dequeue()
				if data == nil {
					time.Sleep(100 * time.Millisecond)
					continue
				}

				go func(data *[][]byte) {
					prometheusBlockValidationSetTxMetaQueueCh.Dec()

					keys := make([][]byte, 0)
					values := make([][]byte, 0)

					for _, meta := range *data {
						if len(meta) < 32 {
							u.logger.Errorf("meta data is too short: %v", meta)
							return
						}

						// first 32 bytes is hash
						keys = append(keys, meta[:32])
						values = append(values, meta[32:])
					}

					if err := u.blockValidation.SetTxMetaCacheMulti(ctx, keys, values); err != nil {
						u.logger.Errorf("failed to set tx meta data: %v", err)
					}
				}(data)
			}
		}
	}()

	// process blocks found from channel
	go func() {
		for {
			_, _, ctx1 := util.NewStatFromContext(ctx, "catchupCh", u.stats, false)
			select {
			case <-ctx.Done():
				u.logger.Infof("[Init] closing block found channel")
				return
			case c := <-u.catchupCh:
				{
					// stop mining
					err = u.blockchainClient.SendFSMEvent(ctx1, blockchain_api.FSMEventType_CATCHUPBLOCKS)
					if err != nil {
						u.logger.Errorf("[BlockValidation Init] failed to send STOPMINING event [%v]", err)
					}

					u.logger.Infof("[Init] processing catchup on channel [%s]", c.block.Hash().String())
					if err := u.catchup(ctx1, c.block, c.baseURL); err != nil {
						u.logger.Errorf("[Init] failed to catchup from [%s] [%v]", c.block.Hash().String(), err)
					}

					u.logger.Infof("[Init] processing catchup on channel DONE [%s]", c.block.Hash().String())
					prometheusBlockValidationCatchupCh.Set(float64(len(u.catchupCh)))

					// start mining
					err = u.blockchainClient.SendFSMEvent(ctx1, blockchain_api.FSMEventType_MINE)
					if err != nil {
						u.logger.Errorf("[BlockValidation Init] failed to send MINE event [%v]", err)
					}
				}
			case blockFound := <-u.blockFoundCh:
				{
					if err := u.processBlockFoundChannel(ctx, blockFound); err != nil {
						u.logger.Errorf("[Init] failed to process block found [%s] [%v]", blockFound.hash.String(), err)
					}
				}
			}
		}
	}()

	return nil
}

func (u *Server) processBlockFoundChannel(ctx context.Context, blockFound processBlockFound) error {
	if len(u.blockFoundCh) > 3 {
		// we are multiple blocks behind, process all the blocks per peer on the catchup channel
		u.logger.Infof("[Init] processing block found on channel [%s] - too many blocks behind", blockFound.hash.String())
		peerBlocks := make(map[string]processBlockFound)
		peerBlocks[blockFound.baseURL] = blockFound
		// get the newest block per peer, emptying the block found channel
		for len(u.blockFoundCh) > 0 {
			pb := <-u.blockFoundCh
			peerBlocks[pb.baseURL] = pb
		}

		u.logger.Infof("[Init] peerBlocks: %v", peerBlocks)
		// add that latest block of each peer to the catchup channel
		for _, pb := range peerBlocks {
			block, err := u.getBlock(ctx, pb.hash, pb.baseURL)
			if err != nil {
				return fmt.Errorf("[Init] failed to get block [%s] [%v]", pb.hash.String(), err)
			}

			u.catchupCh <- processBlockCatchup{
				block:   block,
				baseURL: pb.baseURL,
			}
		}
		return nil
	}

	_, _, ctx1 := util.NewStatFromContext(ctx, "blockFoundCh", u.stats, false)

	// TODO optimize this for the valid chain, not processing everything ???
	u.logger.Infof("[Init] processing block found on channel [%s]", blockFound.hash.String())
	err := u.processBlockFound(ctx1, blockFound.hash, blockFound.baseURL)
	if err != nil {
		if blockFound.errCh != nil {
			blockFound.errCh <- err
		}
		return fmt.Errorf("[Init] failed to process block [%s] [%v]", blockFound.hash.String(), err)
	}

	if blockFound.errCh != nil {
		blockFound.errCh <- nil
	}

	u.logger.Infof("[Init] processing block found on channel DONE [%s]", blockFound.hash.String())
	prometheusBlockValidationBlockFoundCh.Set(float64(len(u.blockFoundCh)))

	return nil
}

// Start function
func (u *Server) Start(ctx context.Context) error {
	frpcAddress, ok := gocore.Config().Get("blockvalidation_frpcListenAddress")
	if ok {
		err := u.frpcServer(ctx, frpcAddress)
		if err != nil {
			u.logger.Errorf("[BlockValidation] failed to start fRPC server: %v", err)
		}
	}

	httpAddress, ok := gocore.Config().Get("blockvalidation_httpListenAddress")
	if ok {
		err := u.httpServer(ctx, httpAddress)
		if err != nil {
			u.logger.Errorf("[BlockValidation] failed to start http server: %v", err)
		}
	}

	subtreesKafkaURL, err, ok := gocore.Config().GetURL("kafka_subtreesFinalConfig")
	if err == nil && ok {
		_, u.blockPersisterKafkaProducer, err = util.ConnectToKafka(subtreesKafkaURL)
		if err != nil {
			u.logger.Errorf("[BlockValidation] unable to connect to kafka for subtree assembly: %v", err)
		} else {
			// start the blockchain subscriber
			go func() {
				subscription, err := u.blockchainClient.Subscribe(ctx, "blockpersister")
				if err != nil {
					u.logger.Errorf("[BlockValidation] failed starting subtree assembly subscription")
				}

				var block *model.Block
				for {
					select {
					case <-ctx.Done():
						u.logger.Infof("[BlockValidation] closing subtree assembly kafka producer")
						return
					case notification := <-subscription:
						if notification.Type == model.NotificationType_Block {
							block, err = u.blockchainClient.GetBlock(ctx, notification.Hash)
							if err != nil {
								u.logger.Errorf("[BlockValidation] failed getting block from blockchain service - NOT sending subtree to blockpersister kafka producer")
							} else if block == nil {
								u.logger.Errorf("[BlockValidation] block is nil from blockchain service - NOT sending subtree to blockpersister kafka producer")
							} else {

								u.logger.Debugf("[BlockValidation][%s] processing block into blockpersister kafka producer", block.Hash().String())

								for _, subtreeHash := range block.Subtrees {
									subtreeBytes := subtreeHash.CloneBytes()
									u.logger.Debugf("[BlockValidation][%s][%s] processing subtree into blockpersister kafka producer", block.Hash().String(), subtreeHash.String())
									if err := u.blockPersisterKafkaProducer.Send(subtreeBytes, subtreeBytes); err != nil {
										u.logger.Errorf("[BlockValidation][%s][%s] failed to send subtree into blockpersister kafka producer", block.Hash().String(), subtreeHash.String())
									}
								}
							}
						}
					}
				}
			}()
		}
	}

	//kafkaBlocksValidateConfigURL, err, ok := gocore.Config().GetURL("kafka_blocksValidateConfig")
	//if err == nil && ok {
	//	u.logger.Infof("[BlockValidation] starting block validation Kafka client on address: %s, with %d workers", kafkaBlocksValidateConfigURL.String(), 1)
	//
	//	util.StartKafkaListener(ctx, u.logger, kafkaBlocksValidateConfigURL, 1, "BlockValidation", "blockvalidation", func(_ context.Context, blockHashBytes []byte, _ []byte) error {
	//		blockHash, err := chainhash.NewHash(blockHashBytes)
	//		if err != nil {
	//			u.logger.Errorf("[BlockValidation] failed to parse block hash from kafka: %v", err)
	//			return nil
	//		}
	//		return u.blockValidation.validateBlock(ctx, blockHash)
	//	})
	//}

	// this will block
	if err := util.StartGRPCServer(ctx, u.logger, "blockvalidation", func(server *grpc.Server) {
		blockvalidation_api.RegisterBlockValidationAPIServer(server, u)
	}); err != nil {
		return err
	}

	return nil
}

func (u *Server) frpcServer(ctx context.Context, frpcAddress string) error {
	u.logger.Infof("Starting fRPC server on %s", frpcAddress)

	frpcBv := &fRPC_BlockValidation{
		blockValidation: u.blockValidation,
		logger:          u.logger,
	}

	s, err := blockvalidation_api.NewServer(frpcBv, nil, nil)
	if err != nil {
		return fmt.Errorf("failed to create fRPC server: %v", err)
	}

	concurrency, ok := gocore.Config().GetInt("blockvalidation_frpcConcurrency")
	if ok {
		u.logger.Infof("[Block Validation] Setting fRPC server concurrency to %d", concurrency)
		s.SetConcurrency(uint64(concurrency))
	}

	// run the server
	go func() {
		err := s.Start(frpcAddress)
		if err != nil {
			u.logger.Errorf("[Block Validation] failed to serve frpc: %v", err)
		}
	}()

	go func() {
		<-ctx.Done()
		err := s.Shutdown()
		if err != nil {
			u.logger.Errorf("[Block Validation] failed to shutdown frpc server: %v", err)
		}
	}()

	return nil
}

func (u *Server) httpServer(ctx context.Context, httpAddress string) error {
	startTime := time.Now()

	e := echo.New()
	e.HideBanner = true
	e.HidePort = true

	e.Use(middleware.Recover())

	e.Use(middleware.CORSWithConfig(middleware.CORSConfig{
		AllowOrigins: []string{"*"},
		AllowMethods: []string{echo.GET},
	}))

	e.GET("/alive", func(c echo.Context) error {
		return c.String(http.StatusOK, fmt.Sprintf("Asset service is alive. Uptime: %s\n", time.Since(startTime)))
	})

	e.GET("/health", func(c echo.Context) error {
		return c.String(http.StatusOK, "OK")
	})
	e.GET("/subtree/:hash", func(c echo.Context) error {
		hashStr := c.Param("hash")
		hash, err := chainhash.NewHashFromStr(hashStr)
		if err != nil {
			return c.String(http.StatusBadRequest, fmt.Sprintf("invalid hash: %v", err))
		}
		subtreeBytes, err := u.subtreeStore.Get(c.Request().Context(), hash[:])
		if err != nil {
			return c.String(http.StatusInternalServerError, fmt.Sprintf("failed to get subtree: %v", err))
		}

		return c.Blob(200, echo.MIMEOctetStream, subtreeBytes)
	})

	go func() {
		if err := e.Start(httpAddress); err != nil {
			u.logger.Errorf("[Block Validation] failed to start http server: %v", err)
		}
	}()

	go func() {
		<-ctx.Done()

		u.logger.Infof("[Block Validation] Shutting down block validation http server")
		if err := e.Shutdown(ctx); err != nil {
			u.logger.Errorf("[Block Validation] failed to shutdown http server: %v", err)
		}
	}()

	return nil
}

func (u *Server) Stop(_ context.Context) error {
	u.processSubtreeNotify.Stop()

	return nil
}

func (u *Server) HealthGRPC(_ context.Context, _ *blockvalidation_api.EmptyMessage) (*blockvalidation_api.HealthResponse, error) {
	start, stat, _ := util.NewStatFromContext(context.Background(), "Health", u.stats)
	defer func() {
		stat.AddTime(start)
	}()

	prometheusBlockValidationHealth.Inc()

	return &blockvalidation_api.HealthResponse{
		Ok:        true,
		Timestamp: uint32(time.Now().Unix()),
	}, nil
}

func (u *Server) BlockFound(ctx context.Context, req *blockvalidation_api.BlockFoundRequest) (*blockvalidation_api.EmptyMessage, error) {
	start, stat, ctx := util.NewStatFromContext(ctx, "BlockFound", u.stats)
	defer func() {
		stat.AddTime(start)
		prometheusBlockValidationBlockFoundDuration.Observe(float64(time.Since(start).Microseconds()) / 1_000_000)
		u.logger.Infof("[BlockFound][%s] DONE from %s", utils.ReverseAndHexEncodeSlice(req.Hash), req.GetBaseUrl())
	}()

	prometheusBlockValidationBlockFound.Inc()
	u.logger.Infof("[BlockFound][%s] called from %s", utils.ReverseAndHexEncodeSlice(req.Hash), req.GetBaseUrl())

	hash, err := chainhash.NewHash(req.Hash)
	if err != nil {
		return nil, err
	}

	// first check if the block exists, it is very expensive to do all the checks below
	exists, err := u.blockValidation.GetBlockExists(ctx, hash)
	if err != nil {
		return nil, fmt.Errorf("[BlockFound][%s] failed to check if block exists [%w]", hash.String(), err)
	}
	if exists {
		u.logger.Infof("[BlockFound][%s] already validated, skipping", utils.ReverseAndHexEncodeSlice(req.Hash))
		return &blockvalidation_api.EmptyMessage{}, nil
	}

	var errCh chan error

	if req.WaitToComplete {
		errCh = make(chan error)
	}

	// process the block in the background, in the order we receive them, but without blocking the grpc call
	go func() {
		u.logger.Infof("[BlockFound][%s] add on channel", hash.String())
		u.blockFoundCh <- processBlockFound{
			hash:    hash,
			baseURL: req.GetBaseUrl(),
			errCh:   errCh,
		}
		prometheusBlockValidationBlockFoundCh.Set(float64(len(u.blockFoundCh)))
	}()

	if req.WaitToComplete {
		err := <-errCh
		if err != nil {
			return nil, err
		}
	}

	return &blockvalidation_api.EmptyMessage{}, nil
}

func (u *Server) processBlockFound(cntxt context.Context, hash *chainhash.Hash, baseUrl string) error {
	span, spanCtx := opentracing.StartSpanFromContext(cntxt, "BlockValidationServer:processBlockFound")
	span.LogKV("hash", hash.String())
	start, stat, ctx := util.NewStatFromContext(spanCtx, "processBlockFound", u.stats)
	defer func() {
		span.Finish()
		stat.AddTime(start)
		prometheusBlockValidationProcessBlockFoundDuration.Observe(float64(time.Since(start).Microseconds()) / 1_000_000)
	}()

	u.logger.Infof("[processBlockFound][%s] processing block found from %s", hash.String(), baseUrl)

	// first check if the block exists, it might have already been processed
	exists, err := u.blockValidation.GetBlockExists(ctx, hash)
	if err != nil {
		return fmt.Errorf("[processBlockFound][%s] failed to check if block exists [%w]", hash.String(), err)
	}
	if exists {
		u.logger.Warnf("[processBlockFound][%s] not processing block that already was found", hash.String())
		return nil
	}

	block, err := u.getBlock(ctx, hash, baseUrl)
	if err != nil {
		return err
	}

	delay := 10 * time.Millisecond
	maxDelay := 10 * time.Second

	// check if the parent block is being validated, then wait for it to finish.
	blockBeingFinalized := u.blockValidation.blockHashesCurrentlyValidated.Exists(*block.Header.HashPrevBlock) ||
		u.blockValidation.blockBloomFiltersBeingCreated.Exists(*block.Header.HashPrevBlock)

	if blockBeingFinalized {
		u.logger.Infof("[processBlockFound][%s] parent block is being validated (hash: %s), waiting for it to finish: %v - %v", hash.String(), block.Header.HashPrevBlock.String(), u.blockValidation.blockHashesCurrentlyValidated.Exists(*block.Header.HashPrevBlock), u.blockValidation.blockBloomFiltersBeingCreated.Exists(*block.Header.HashPrevBlock))
		retries := 0
		for {
			blockBeingFinalized = u.blockValidation.blockHashesCurrentlyValidated.Exists(*block.Header.HashPrevBlock) ||
				u.blockValidation.blockBloomFiltersBeingCreated.Exists(*block.Header.HashPrevBlock)

			if !blockBeingFinalized {
				break
			}

			if (retries % 10) == 0 {
				u.logger.Infof("[processBlockFound][%s] parent block is still (%d) being validated (hash: %s), waiting for it to finish: %v - %v", hash.String(), retries, block.Header.HashPrevBlock.String(), u.blockValidation.blockHashesCurrentlyValidated.Exists(*block.Header.HashPrevBlock), u.blockValidation.blockBloomFiltersBeingCreated.Exists(*block.Header.HashPrevBlock))
			}

			time.Sleep(delay)
			delay *= 2
			if delay > maxDelay {
				delay = maxDelay
			}

			retries++
		}
		u.logger.Infof("[processBlockFound][%s] parent block is done being validated", hash.String())
	}

	// catchup if we are missing the parent block.
	parentExists, err := u.blockValidation.GetBlockExists(ctx, block.Header.HashPrevBlock)
	if err != nil {
		return fmt.Errorf("[processBlockFound][%s] failed to check if parent block %s exists [%w]", hash.String(), block.Header.HashPrevBlock.String(), err)
	}

	if !parentExists {
		// add to catchup channel, which will block processing any new blocks until we have caught up
		go func() {
			u.logger.Infof("[processBlockFound][%s] processBlockFound add to catchup channel", hash.String())
			u.catchupCh <- processBlockCatchup{
				block:   block,
				baseURL: baseUrl,
			}
			prometheusBlockValidationCatchupCh.Set(float64(len(u.catchupCh)))
		}()
		return nil

	}

	// validate the block
	u.logger.Infof("[processBlockFound][%s] validate block", hash.String())
	err = u.blockValidation.ValidateBlock(ctx, block, baseUrl, u.blockValidation.bloomFilterStats)
	if err != nil {
		u.logger.Errorf("failed block validation BlockFound [%s] [%v]", block.String(), err)
	}

	return nil
}

func (u *Server) getBlock(ctx context.Context, hash *chainhash.Hash, baseUrl string) (*model.Block, error) {
	start, stat, ctx := util.NewStatFromContext(ctx, "getBlock", u.stats)
	span, spanCtx := opentracing.StartSpanFromContext(ctx, "BlockValidationServer:getBlock")
	defer func() {
		span.Finish()
		stat.AddTime(start)
	}()

	blockBytes, err := util.DoHTTPRequest(spanCtx, fmt.Sprintf("%s/block/%s", baseUrl, hash.String()))
	if err != nil {
		return nil, fmt.Errorf("[getBlock][%s] failed to get block from peer [%w]", hash.String(), err)
	}

	block, err := model.NewBlockFromBytes(blockBytes)
	if err != nil {
		return nil, fmt.Errorf("[getBlock][%s] failed to create block from bytes [%w]", hash.String(), err)
	}

	if block == nil {
		return nil, fmt.Errorf("[getBlock][%s] block could not be created from bytes: %v", hash.String(), blockBytes)
	}

	return block, nil
}

func (u *Server) getBlocks(ctx context.Context, hash *chainhash.Hash, n uint32, baseUrl string) ([]*model.Block, error) {
	start, stat, ctx := util.NewStatFromContext(ctx, "getBlocks", u.stats)
	span, spanCtx := opentracing.StartSpanFromContext(ctx, "BlockValidationServer:getBlocks")
	defer func() {
		span.Finish()
		stat.AddTime(start)
	}()

	blockBytes, err := util.DoHTTPRequest(spanCtx, fmt.Sprintf("%s/blocks/%s?n=%d", baseUrl, hash.String(), n))
	if err != nil {
		return nil, fmt.Errorf("[getBlocks][%s] failed to get blocks from peer [%w]", hash.String(), err)
	}

	blockReader := bytes.NewReader(blockBytes)

	blocks := make([]*model.Block, 0)
	for {
		block, err := model.NewBlockFromReader(blockReader)
		if err != nil {
			if strings.Contains(err.Error(), "EOF") {
				// if strings.Contains(err.Error(), "EOF") || errors.Is(err, io.ErrUnexpectedEOF) { // doesn't catch the EOF!!!! //TODO
				break
			}
			return nil, fmt.Errorf("[getBlocks][%s] failed to create block from bytes [%w]", hash.String(), err)
		}
		blocks = append(blocks, block)
	}

	return blocks, nil
}

func (u *Server) getBlockHeaders(ctx context.Context, hash *chainhash.Hash, baseUrl string) ([]*model.BlockHeader, error) {
	start, stat, ctx := util.NewStatFromContext(ctx, "getBlockHeaders", u.stats)
	defer func() {
		stat.AddTime(start)
	}()

	blockHeadersBytes, err := util.DoHTTPRequest(ctx, fmt.Sprintf("%s/headers/%s", baseUrl, hash.String()))
	if err != nil {
		return nil, fmt.Errorf("[getBlockHeaders][%s] failed to get block headers from peer [%w]", hash.String(), err)
	}

	blockHeaders := make([]*model.BlockHeader, 0, len(blockHeadersBytes)/model.BlockHeaderSize)

	var blockHeader *model.BlockHeader
	for i := 0; i < len(blockHeadersBytes); i += model.BlockHeaderSize {
		blockHeader, err = model.NewBlockHeaderFromBytes(blockHeadersBytes[i : i+model.BlockHeaderSize])
		if err != nil {
			return nil, fmt.Errorf("[getBlockHeaders][%s] failed to create block header from bytes [%w]", hash.String(), err)
		}
		blockHeaders = append(blockHeaders, blockHeader)
	}

	return blockHeaders, nil
}

func (u *Server) catchup(ctx context.Context, fromBlock *model.Block, baseURL string) error {
	//stop mining
	start, stat, ctx := util.NewStatFromContext(ctx, "catchup", u.stats)
	span, spanCtx := opentracing.StartSpanFromContext(ctx, "BlockValidationServer:catchup")
	defer func() {
		stat.AddTime(start)
		span.Finish()
		prometheusBlockValidationCatchupDuration.Observe(float64(time.Since(start).Microseconds()) / 1_000_000)
		// start mining
	}()

	prometheusBlockValidationCatchup.Inc()

	u.logger.Infof("[catchup][%s] catching up on server %s", fromBlock.Hash().String(), baseURL)

	// first check whether this block already exists, which would mean we caught up from another peer
	exists, err := u.blockValidation.GetBlockExists(spanCtx, fromBlock.Hash())
	if err != nil {
		return fmt.Errorf("[catchup][%s] failed to check if block exists [%w]", fromBlock.Hash().String(), err)
	}
	if exists {
		return nil
	}

	catchupBlockHeaders := []*model.BlockHeader{fromBlock.Header}

	fromBlockHeaderHash := fromBlock.Header.HashPrevBlock

	var blockHeaders []*model.BlockHeader
LOOP:
	for {
		u.logger.Debugf("[catchup][%s] getting block headers for catchup from [%s]", fromBlock.Hash().String(), fromBlockHeaderHash.String())
		blockHeaders, err = u.getBlockHeaders(spanCtx, fromBlockHeaderHash, baseURL)
		if err != nil {
			return err
		}

		if len(blockHeaders) == 0 {
			return fmt.Errorf("[catchup][%s] failed to get block headers from [%s]", fromBlock.Hash().String(), fromBlockHeaderHash.String())
		}

		for _, blockHeader := range blockHeaders {
			// check if parent block is currently being validated, then wait for it to finish. If the parent block was being validated, when the for loop is done, GetBlockExists will return true.
			blockBeingFinalized := u.blockValidation.blockHashesCurrentlyValidated.Exists(*blockHeader.HashPrevBlock) ||
				u.blockValidation.blockBloomFiltersBeingCreated.Exists(*blockHeader.HashPrevBlock)

			if blockBeingFinalized {
				u.logger.Infof("[catchup][%s] parent block is being validated (hash: %s), waiting for it to finish: %v - %v", fromBlock.Hash().String(), blockHeader.HashPrevBlock.String(), u.blockValidation.blockHashesCurrentlyValidated.Exists(*blockHeader.HashPrevBlock), u.blockValidation.blockBloomFiltersBeingCreated.Exists(*blockHeader.HashPrevBlock))
				retries := 0
				for {
					blockBeingFinalized = u.blockValidation.blockHashesCurrentlyValidated.Exists(*blockHeader.HashPrevBlock) ||
						u.blockValidation.blockBloomFiltersBeingCreated.Exists(*blockHeader.HashPrevBlock)

					if !blockBeingFinalized {
						break
					}

					if (retries % 10) == 0 {
						u.logger.Infof("[catchup][%s] parent block is still (%d) being validated (hash: %s), waiting for it to finish: %v - %v", fromBlock.Hash().String(), retries, blockHeader.HashPrevBlock.String(), u.blockValidation.blockHashesCurrentlyValidated.Exists(*blockHeader.HashPrevBlock), u.blockValidation.blockBloomFiltersBeingCreated.Exists(*blockHeader.HashPrevBlock))
					}

					time.Sleep(1 * time.Second)
					retries++
				}
				u.logger.Infof("[catchup][%s] parent block is done being validated", fromBlock.Hash().String())
			}

			exists, err = u.blockValidation.GetBlockExists(spanCtx, blockHeader.Hash())
			if err != nil {
				return fmt.Errorf("[catchup][%s] failed to check if parent block exists [%w]", fromBlock.Hash().String(), err)
			}

			if exists {
				break LOOP
			}
			u.logger.Warnf("[catchup][%s] parent block does not exist [%s]", fromBlock.Hash().String(), blockHeader.String())

			catchupBlockHeaders = append(catchupBlockHeaders, blockHeader)

			fromBlockHeaderHash = blockHeader.HashPrevBlock
			// TODO: check if its only useful for a chain with different genesis block?
			if fromBlockHeaderHash.IsEqual(&chainhash.Hash{}) {
				return fmt.Errorf("[catchup][%s] failed to find parent block header, last was: %s", fromBlock.Hash().String(), blockHeader.String())
			}
		}
	}

	u.logger.Infof("[catchup][%s] catching up (%d blocks) from [%s] to [%s]", fromBlock.Hash().String(), len(catchupBlockHeaders), catchupBlockHeaders[len(catchupBlockHeaders)-1].String(), catchupBlockHeaders[0].String())

	validateBlocksChan := make(chan *model.Block, len(catchupBlockHeaders))

	catchupConcurrency, _ := gocore.Config().GetInt("blockvalidation_catchupConcurrency", util.Max(4, runtime.NumCPU()/2))

	size := atomic.Uint32{}

	// process the catchup block headers in reverse order and put them on the channel
	// this will allow the blocks to be validated while getting them from the other node
	g, gCtx := errgroup.WithContext(spanCtx)
	g.SetLimit(catchupConcurrency)
	g.Go(func() error {
		slices.Reverse(catchupBlockHeaders)
		batches := getBlockBatchGets(catchupBlockHeaders, 100)

		u.logger.Debugf("[catchup][%s] getting %d batches", fromBlock.Hash().String(), len(batches))

		blockCount := 0
		i := 0
		var blocks []*model.Block
		for _, batch := range batches {
			batch := batch
			i++
			u.logger.Debugf("[catchup][%s] [batch %d] getting %d blocks from %s", fromBlock.Hash().String(), i, batch.size, batch.hash.String())

			size.Add(batch.size)

			blocks, err = u.getBlocks(gCtx, &batch.hash, batch.size, baseURL)
			if err != nil {
				// TODO
				// we aren't waiting for the func to finish so we never catch this error and log it
				u.logger.Errorf("[catchup][%s] failed to get %d blocks [%s]:%v", fromBlock.Hash().String(), batch.size, batch.hash.String(), err)
				return errors.Join(fmt.Errorf("[catchup][%s] failed to get %d blocks [%s]", fromBlock.Hash().String(), batch.size, batch.hash.String()), err)
			}
			if uint32(len(blocks)) != batch.size {
				u.logger.Warnf("[catchup][%s] got %d blocks, expected %d", fromBlock.Hash().String(), len(blocks), batch.size)
			}

			u.logger.Debugf("[catchup][%s] got %d blocks from %s", fromBlock.Hash().String(), len(blocks), batch.hash.String())

			// reverse the blocks, so they are in the correct order, we get them newest to oldest from the other node
			slices.Reverse(blocks)
			for _, block := range blocks {
				blockCount++
				validateBlocksChan <- block
			}
		}

		u.logger.Infof("[catchup][%s] added %d blocks for validating", fromBlock.Hash().String(), blockCount)

		// close the channel to signal that all blocks have been processed
		close(validateBlocksChan)

		return nil
	})

	i := 0
	// validate the blocks while getting them from the other node
	// this will block until all blocks are validated
	for block := range validateBlocksChan {
		i++
		u.logger.Infof("[catchup][%s] validating block %d/%d", block.Hash().String(), i, size.Load())

		if err := u.blockValidation.ValidateBlock(spanCtx, block, baseURL, u.blockValidation.bloomFilterStats); err != nil {
			return errors.Join(fmt.Errorf("[catchup][%s] failed block validation BlockFound [%s]", fromBlock.Hash().String(), block.String()), err)
		}
		u.logger.Debugf("[catchup][%s] validated block %d/%d", block.Hash().String(), i, size.Load())
	}

	u.logger.Infof("[catchup][%s] done validating catchup blocks", fromBlock.Hash().String())

	return nil
}

type blockBatchGet struct {
	hash chainhash.Hash
	size uint32
}

func getBlockBatchGets(catchupBlockHeaders []*model.BlockHeader, batchSize int) []blockBatchGet {
	batches := make([]blockBatchGet, 0)

	var useBlockHeaders []*model.BlockHeader
	for i := 0; i < len(catchupBlockHeaders); i += batchSize {
		start := i
		end := i + batchSize
		if end > len(catchupBlockHeaders)-1 {
			useBlockHeaders = catchupBlockHeaders[start:]
		} else {
			useBlockHeaders = catchupBlockHeaders[start:end]
		}

		lastHash := useBlockHeaders[len(useBlockHeaders)-1].Hash()
		batches = append(batches, blockBatchGet{
			hash: *lastHash,
			size: uint32(len(useBlockHeaders)),
		})
	}

	return batches
}

func (u *Server) SubtreeFound(_ context.Context, req *blockvalidation_api.SubtreeFoundRequest) (*blockvalidation_api.EmptyMessage, error) {
	// TODO - Delete or resurrect...

	// subtreeHash, err := chainhash.NewHash(req.Hash)
	// if err != nil {
	// 	return nil, fmt.Errorf("[SubtreeFound][%s] failed to create subtree hash from bytes: %w", utils.ReverseAndHexEncodeSlice(req.Hash), err)
	// }

	// u.subtreeFoundQueue.enqueue(&queueItem{
	// 	hash:    *subtreeHash,
	// 	baseURL: req.GetBaseUrl(),
	// })

	return &blockvalidation_api.EmptyMessage{}, nil
}

func (u *Server) Get(ctx context.Context, request *blockvalidation_api.GetSubtreeRequest) (*blockvalidation_api.GetSubtreeResponse, error) {
	start, stat, ctx := util.NewStatFromContext(ctx, "Get", u.stats)
	defer func() {
		stat.AddTime(start)
	}()

	subtree, err := u.subtreeStore.Get(ctx, request.Hash)
	if err != nil {
		return nil, err
	}

	return &blockvalidation_api.GetSubtreeResponse{
		Subtree: subtree,
	}, nil
}

func (u *Server) Exists(ctx context.Context, request *blockvalidation_api.ExistsSubtreeRequest) (*blockvalidation_api.ExistsSubtreeResponse, error) {
	start, stat, ctx := util.NewStatFromContext(ctx, "Exists", u.stats)
	defer func() {
		stat.AddTime(start)
	}()

	hash := chainhash.Hash(request.Hash)
	exists, err := u.blockValidation.GetSubtreeExists(ctx, &hash)
	if err != nil {
		return nil, err
	}

	return &blockvalidation_api.ExistsSubtreeResponse{
		Exists: exists,
	}, nil
}

func (u *Server) SetTxMeta(ctx context.Context, request *blockvalidation_api.SetTxMetaRequest) (*blockvalidation_api.SetTxMetaResponse, error) {
	start, stat, _ := util.NewStatFromContext(ctx, "SetTxMeta", u.stats)
	defer func() {
		stat.AddTime(start)
	}()

	// number of items added
	prometheusBlockValidationSetTXMetaCache.Add(float64(len(request.Data)))

	// queue size
	prometheusBlockValidationSetTxMetaQueueCh.Inc()

	u.SetTxMetaQ.Enqueue(request.Data)

	return &blockvalidation_api.SetTxMetaResponse{
		Ok: true,
	}, nil
}

func (u *Server) DelTxMeta(ctx context.Context, request *blockvalidation_api.DelTxMetaRequest) (*blockvalidation_api.DelTxMetaResponse, error) {
	start, stat, ctx := util.NewStatFromContext(ctx, "SetTxMeta", u.stats)
	defer func() {
		stat.AddTime(start)
	}()

	prometheusBlockValidationSetTXMetaCacheDel.Inc()
	hash, err := chainhash.NewHash(request.Hash[:])
	if err != nil {
		return nil, fmt.Errorf("failed to create hash from bytes: %v", err)
	}

	if err := u.blockValidation.DelTxMetaCacheMulti(ctx, hash); err != nil {
		u.logger.Errorf("failed to delete tx meta data: %v", err)
	}

	return &blockvalidation_api.DelTxMetaResponse{
		Ok: true,
	}, nil
}

func (u *Server) SetMinedMulti(ctx context.Context, request *blockvalidation_api.SetMinedMultiRequest) (*blockvalidation_api.SetMinedMultiResponse, error) {
	start, stat, ctx := util.NewStatFromContext(ctx, "SetMinedMulti", u.stats)
	defer func() {
		stat.AddTime(start)
	}()

	u.logger.Warnf("GRPC SetMinedMulti %d: %d", request.BlockId, len(request.Hashes))

	hashes := make([]*chainhash.Hash, 0, len(request.Hashes))
	for _, hash := range request.Hashes {
		hash32 := chainhash.Hash(hash)
		hashes = append(hashes, &hash32)
	}

	prometheusBlockValidationSetMinedMulti.Inc()
	err := u.blockValidation.SetTxMetaCacheMinedMulti(ctx, hashes, request.BlockId)
	if err != nil {
		return nil, err
	}

	return &blockvalidation_api.SetMinedMultiResponse{
		Ok: true,
	}, nil
}<|MERGE_RESOLUTION|>--- conflicted
+++ resolved
@@ -13,16 +13,9 @@
 	"sync/atomic"
 	"time"
 
-<<<<<<< HEAD
-=======
-	"github.com/bitcoin-sv/ubsv/services/blockchain/blockchain_api"
-	"github.com/bitcoin-sv/ubsv/services/subtreevalidation"
-
-	"golang.org/x/sync/errgroup"
-
->>>>>>> 48bb48de
 	"github.com/bitcoin-sv/ubsv/model"
 	"github.com/bitcoin-sv/ubsv/services/blockchain"
+	"github.com/bitcoin-sv/ubsv/services/blockchain/blockchain_api"
 	"github.com/bitcoin-sv/ubsv/services/blockvalidation/blockvalidation_api"
 	"github.com/bitcoin-sv/ubsv/services/subtreevalidation"
 	"github.com/bitcoin-sv/ubsv/services/validator"
@@ -130,11 +123,7 @@
 		}
 	}
 
-<<<<<<< HEAD
 	u.blockValidation = NewBlockValidation(ctx, u.logger, u.blockchainClient, u.subtreeStore, u.txStore, u.utxoStore, u.validatorClient, subtreeValidationClient, time.Duration(expiration)*time.Second)
-=======
-	u.blockValidation = NewBlockValidation(ctx, u.logger, u.blockchainClient, u.subtreeStore, u.txStore, u.txMetaStore, u.validatorClient, subtreeValidationClient, time.Duration(expiration)*time.Second) //, u.handleMiningEvent)
->>>>>>> 48bb48de
 
 	go u.processSubtreeNotify.Start()
 
@@ -575,6 +564,12 @@
 				delay = maxDelay
 			}
 
+			time.Sleep(delay)
+			delay *= 2
+			if delay > maxDelay {
+				delay = maxDelay
+			}
+
 			retries++
 		}
 		u.logger.Infof("[processBlockFound][%s] parent block is done being validated", hash.String())
