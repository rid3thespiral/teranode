package blockassembly

import (
	"context"
	"database/sql"
	"encoding/binary"
	"fmt"
	"github.com/bitcoin-sv/ubsv/stores/utxo"
	"math/rand"
	"strings"
	"sync"
	"sync/atomic"
	"time"

	"github.com/bitcoin-sv/ubsv/model"
	"github.com/bitcoin-sv/ubsv/services/blockassembly/subtreeprocessor"
	"github.com/bitcoin-sv/ubsv/services/blockchain"
<<<<<<< HEAD
=======
	"github.com/bitcoin-sv/ubsv/services/blockchain/blockchain_api"

>>>>>>> 48bb48de
	"github.com/bitcoin-sv/ubsv/stores/blob"
	"github.com/bitcoin-sv/ubsv/ulogger"
	"github.com/bitcoin-sv/ubsv/util"
	"github.com/libsv/go-bt/v2/chainhash"
	"github.com/ordishs/go-utils"
	"github.com/ordishs/gocore"
)

type miningCandidateResponse struct {
	miningCandidate *model.MiningCandidate
	subtrees        []*util.Subtree
	err             error
}

type BlockAssembler struct {
	logger           ulogger.Logger
	utxoStore        utxo.Store
	subtreeStore     blob.Store
	blockchainClient blockchain.ClientI
	subtreeProcessor *subtreeprocessor.SubtreeProcessor

	miningCandidateCh          chan chan *miningCandidateResponse
	bestBlockHeader            atomic.Pointer[model.BlockHeader]
	bestBlockHeight            atomic.Uint32
	currentChain               []*model.BlockHeader
	currentChainMap            map[chainhash.Hash]uint32
	currentChainMapIDs         map[uint32]struct{}
	currentChainMapMu          sync.RWMutex
	blockchainSubscriptionCh   chan *model.Notification
	maxBlockReorgRollback      int
	maxBlockReorgCatchup       int
	difficultyAdjustmentWindow int
	difficultyAdjustment       bool
	currentDifficulty          *model.NBit
	defaultMiningNBits         *model.NBit
	resetCh                    chan struct{}
	resetWaitCount             atomic.Int32
	resetWaitTime              atomic.Int32
	currentRunningState        atomic.Value
}

func NewBlockAssembler(ctx context.Context, logger ulogger.Logger, utxoStore utxo.Store,
	subtreeStore blob.Store, blockchainClient blockchain.ClientI, newSubtreeChan chan subtreeprocessor.NewSubtreeRequest) *BlockAssembler {

	maxBlockReorgRollback, _ := gocore.Config().GetInt("blockassembly_maxBlockReorgRollback", 100)
	maxBlockReorgCatchup, _ := gocore.Config().GetInt("blockassembly_maxBlockReorgCatchup", 100)

	difficultyAdjustmentWindow, _ := gocore.Config().GetInt("difficulty_adjustment_window", 144)
	difficultyAdjustment := gocore.Config().GetBool("difficulty_adjustment", false)

	nBitsString, _ := gocore.Config().Get("mining_n_bits", "2000ffff") // TEMP By default, we want hashes with 2 leading zeros. genesis was 1d00ffff
	defaultMiningBits := model.NewNBitFromString(nBitsString)
	b := &BlockAssembler{
		logger:                     logger,
		utxoStore:                  utxoStore,
		subtreeStore:               subtreeStore,
		blockchainClient:           blockchainClient,
		subtreeProcessor:           subtreeprocessor.NewSubtreeProcessor(ctx, logger, subtreeStore, utxoStore, newSubtreeChan),
		miningCandidateCh:          make(chan chan *miningCandidateResponse),
		currentChainMap:            make(map[chainhash.Hash]uint32, maxBlockReorgCatchup),
		currentChainMapIDs:         make(map[uint32]struct{}, maxBlockReorgCatchup),
		maxBlockReorgRollback:      maxBlockReorgRollback,
		maxBlockReorgCatchup:       maxBlockReorgCatchup,
		difficultyAdjustmentWindow: difficultyAdjustmentWindow,
		difficultyAdjustment:       difficultyAdjustment,
		defaultMiningNBits:         &defaultMiningBits,
		resetCh:                    make(chan struct{}, 2),
		resetWaitCount:             atomic.Int32{},
		resetWaitTime:              atomic.Int32{},
		currentRunningState:        atomic.Value{},
	}
	b.currentRunningState.Store("starting")

	return b
}

func (b *BlockAssembler) SetMaxBlockReorg(maxBlockReorg int) {
	b.maxBlockReorgRollback = maxBlockReorg
}

func (b *BlockAssembler) SetMaxBlockCatchup(maxBlockCatchup int) {
	b.maxBlockReorgCatchup = maxBlockCatchup
}

func (b *BlockAssembler) TxCount() uint64 {
	return b.subtreeProcessor.TxCount()
}

func (b *BlockAssembler) QueueLength() int64 {
	return b.subtreeProcessor.QueueLength()
}

func (b *BlockAssembler) SubtreeCount() int {
	return b.subtreeProcessor.SubtreeCount()
}

func (b *BlockAssembler) startChannelListeners(ctx context.Context) {
	var err error

	// start a subscription for the best block header
	// this will be used to reset the subtree processor when a new block is mined
	go func() {
		b.blockchainSubscriptionCh, err = b.blockchainClient.Subscribe(ctx, "BlockAssembler")
		if err != nil {
			b.logger.Errorf("[BlockAssembler] error subscribing to blockchain notifications: %v", err)
			return
		}

		// variables are defined here to prevent unnecessary allocations
		var block *model.Block
		var bestBlockchainBlockHeader *model.BlockHeader
		var meta *model.BlockHeaderMeta

		b.currentRunningState.Store("running")
		for {
			select {
			case <-ctx.Done():
				b.logger.Infof("Stopping blockassembler as ctx is done")
				close(b.miningCandidateCh)
				close(b.blockchainSubscriptionCh)
				return

			case <-b.resetCh:
				b.currentRunningState.Store("resetting")
				bestBlockchainBlockHeader, meta, err = b.blockchainClient.GetBestBlockHeader(ctx)
				if err != nil {
					b.logger.Errorf("[BlockAssembler][Reset] error getting best block header: %v", err)
					continue
				}

				// reset the block assembly
				b.logger.Warnf("[BlockAssembler][Reset] resetting block assembler to new best block header: %d: %s", meta.Height, bestBlockchainBlockHeader.String())

				moveDownBlocks, moveUpBlocks, err := b.getReorgBlocks(ctx, bestBlockchainBlockHeader)
				if err != nil {
					b.logger.Errorf("[BlockAssembler][Reset] error getting reorg blocks: %w", err)
					continue
				}

				currentHeight := meta.Height
				if response := b.subtreeProcessor.Reset(b.bestBlockHeader.Load(), moveDownBlocks, moveUpBlocks); response.Err != nil {
					b.logger.Errorf("[BlockAssembler][Reset] resetting error resetting subtree processor: %v", err)
					// something went wrong, we need to set the best block header in the block assembly to be the
					// same as the subtree processor's best block header
					bestBlockchainBlockHeader = b.subtreeProcessor.GetCurrentBlockHeader()

					// set the new height based on the response counts
					currentHeight = uint32(int(meta.Height) - len(response.MovedDownBlocks) + len(response.MovedUpBlocks))
				}

				b.logger.Warnf("[BlockAssembler][Reset] resetting to new best block header: %d", meta.Height)
				b.bestBlockHeader.Store(bestBlockchainBlockHeader)
				b.bestBlockHeight.Store(currentHeight)
				if err = b.SetState(ctx); err != nil {
					b.logger.Errorf("[BlockAssembler][Reset] error setting state: %v", err)
				}

				prometheusBlockAssemblyCurrentBlockHeight.Set(float64(b.bestBlockHeight.Load()))

				if err = b.setCurrentChain(ctx); err != nil {
					b.logger.Errorf("[BlockAssembler][Reset][%s] error setting current chain: %v", bestBlockchainBlockHeader.Hash(), err)
				}

				b.logger.Warnf("[BlockAssembler][Reset] setting wait count to 2 for getMiningCandidate")
				b.resetWaitCount.Store(2) // wait 2 blocks before starting to mine again
				b.resetWaitTime.Store(int32(time.Now().Add(20 * time.Minute).Unix()))

				b.logger.Warnf("[BlockAssembler][Reset] resetting block assembler DONE")
				b.currentRunningState.Store("running")

			case responseCh := <-b.miningCandidateCh:
				b.currentRunningState.Store("miningCandidate")
				// start, stat, _ := util.NewStatFromContext(context, "miningCandidateCh", channelStats)
				// wait for the reset to complete before getting a new mining candidate
				// 2 blocks && at least 20 minutes
				if b.resetWaitCount.Load() > 0 || int32(time.Now().Unix()) <= b.resetWaitTime.Load() {
					b.logger.Warnf("[BlockAssembler] skipping mining candidate, waiting for reset to complete: %d blocks or until %s", b.resetWaitCount.Load(), time.Unix(int64(b.resetWaitTime.Load()), 0).String())
					utils.SafeSend(responseCh, &miningCandidateResponse{
						err: fmt.Errorf("waiting for reset to complete"),
					})
				} else {
<<<<<<< HEAD
					miningCandidate, subtrees, err := b.getMiningCandidate()
					utils.SafeSend(responseCh, &miningCandidateResponse{
						miningCandidate: miningCandidate,
						subtrees:        subtrees,
						err:             err,
					})
=======
					// check if current state is mining
					state, err := b.blockchainClient.GetFSMCurrentState(ctx)
					if err != nil {
						// TODO: should we add retry? or do something else?
						b.logger.Errorf("[BlockValidation][checkIfMiningShouldStop] failed to get current state [%w]", err)
					}

					if state != nil && *state == blockchain_api.FSMStateType_MINING {
						miningCandidate, subtrees, err := b.getMiningCandidate()
						utils.SafeSend(responseCh, &miningCandidateResponse{
							miningCandidate: miningCandidate,
							subtrees:        subtrees,
							err:             err,
						})
					}
>>>>>>> 48bb48de
				}
				// stat.AddTime(start)
				b.currentRunningState.Store("running")

			case notification := <-b.blockchainSubscriptionCh:
				b.currentRunningState.Store("blockchainSubscription")
				switch notification.Type {
				case model.NotificationType_Block:
					bestBlockchainBlockHeader, meta, err = b.blockchainClient.GetBestBlockHeader(ctx)
					if err != nil {
						b.logger.Errorf("[BlockAssembler] error getting best block header: %v", err)
						continue
					}
					b.logger.Infof("[BlockAssembler][%s] new best block header: %d", bestBlockchainBlockHeader.Hash(), meta.Height)

					prometheusBlockAssemblyBestBlockHeight.Set(float64(meta.Height))

					// if the bestBlockchainBlockHeader is the same as the current best block header, we already have this block, nothing to do, skip
					if bestBlockchainBlockHeader.Hash().IsEqual(b.bestBlockHeader.Load().Hash()) {
						b.logger.Infof("[BlockAssembler][%s] best block header is the same as the current best block header: %s", bestBlockchainBlockHeader.Hash(), b.bestBlockHeader.Load().Hash())
						continue
					} else if !bestBlockchainBlockHeader.HashPrevBlock.IsEqual(b.bestBlockHeader.Load().Hash()) { // if the bestBlockchainBlockHeader's previous block is not the same as the current best block header, reorg
						b.logger.Infof("[BlockAssembler][%s] best block header is not the same as the previous best block header, reorging: %s", bestBlockchainBlockHeader.Hash(), b.bestBlockHeader.Load().Hash())
						b.currentRunningState.Store("reorging")
						err = b.handleReorg(ctx, bestBlockchainBlockHeader)
						if err != nil {
							b.logger.Errorf("[BlockAssembler][%s] error handling reorg: %v", bestBlockchainBlockHeader.Hash(), err)
							continue
						}
					} else { // if the bestBlockchainBlockHeader's previous block is the same as the current best block header, move up
						b.logger.Infof("[BlockAssembler][%s] best block header is the same as the previous best block header, moving up: %s", bestBlockchainBlockHeader.Hash(), b.bestBlockHeader.Load().Hash())
						if block, err = b.blockchainClient.GetBlock(ctx, bestBlockchainBlockHeader.Hash()); err != nil {
							b.logger.Errorf("[BlockAssembler][%s] error getting block from blockchain: %v", bestBlockchainBlockHeader.Hash(), err)
							continue
						}

						b.currentRunningState.Store("movingUp")
						if err = b.subtreeProcessor.MoveUpBlock(block); err != nil {
							b.logger.Errorf("[BlockAssembler][%s] error moveUpBlock in subtree processor: %v", bestBlockchainBlockHeader.Hash(), err)
							continue
						}
					}

					b.bestBlockHeader.Store(bestBlockchainBlockHeader)
					b.bestBlockHeight.Store(meta.Height)

					prometheusBlockAssemblyCurrentBlockHeight.Set(float64(b.bestBlockHeight.Load()))

					if b.resetWaitCount.Load() > 0 {
						// decrement the reset wait count, we just found and processed a block
						b.resetWaitCount.Add(-1)
						b.logger.Warnf("[BlockAssembler] decremented getMiningCandidate wait count: %d", b.resetWaitCount.Load())
					}

					err = b.SetState(ctx)
					if err != nil {
						b.logger.Errorf("[BlockAssembler][%s] error setting state: %v", bestBlockchainBlockHeader.Hash(), err)
					}
					b.currentDifficulty, err = b.blockchainClient.GetNextWorkRequired(ctx, bestBlockchainBlockHeader.Hash())
					if err != nil {
						b.logger.Errorf("[BlockAssembler][%s] error getting next work required: %v", bestBlockchainBlockHeader.Hash(), err)
					}

					err = b.setCurrentChain(ctx)
					if err != nil {
						b.logger.Errorf("[BlockAssembler][%s] error setting current chain: %v", bestBlockchainBlockHeader.Hash(), err)
					}

					b.logger.Infof("[BlockAssembler][%s] new best block header: %d DONE", bestBlockchainBlockHeader.Hash(), meta.Height)
				}
				b.currentRunningState.Store("running")
			}
		}
	}()
}

func (b *BlockAssembler) GetCurrentRunningState() string {
	return b.currentRunningState.Load().(string)
}

func (b *BlockAssembler) Start(ctx context.Context) error {
	bestBlockHeader, bestBlockHeight, err := b.GetState(ctx)
	b.bestBlockHeight.Store(bestBlockHeight)
	b.bestBlockHeader.Store(bestBlockHeader)
	if err != nil {
		// TODO what is the best way to handle errors wrapped in grpc rpc errors?
		if strings.Contains(err.Error(), sql.ErrNoRows.Error()) {
			b.logger.Warnf("[BlockAssembler] no state found in blockchain db")
		} else {
			b.logger.Errorf("[BlockAssembler] error getting state from blockchain db: %v", err)
		}
	} else {
		b.logger.Infof("[BlockAssembler] setting best block header from state: %d: %s", b.bestBlockHeight.Load(), b.bestBlockHeader.Load().Hash())
		b.subtreeProcessor.SetCurrentBlockHeader(b.bestBlockHeader.Load())
	}

	// we did not get any state back from the blockchain db, so we get the current best block header
	if b.bestBlockHeader.Load() == nil || b.bestBlockHeight.Load() == 0 {
		header, meta, err := b.blockchainClient.GetBestBlockHeader(ctx)
		if err != nil {
			b.logger.Errorf("[BlockAssembler] error getting best block header: %v", err)
		} else {
			b.logger.Infof("[BlockAssembler] setting best block header from GetBestBlockHeader: %s", b.bestBlockHeader.Load().Hash())

			b.bestBlockHeader.Store(header)
			b.bestBlockHeight.Store(meta.Height)
			b.subtreeProcessor.SetCurrentBlockHeader(b.bestBlockHeader.Load())
		}
	}

	b.currentDifficulty, err = b.blockchainClient.GetNextWorkRequired(ctx, b.bestBlockHeader.Load().Hash())
	if err != nil {
		b.logger.Errorf("[BlockAssembler] error getting next work required: %v", err)
	}

	if err = b.SetState(ctx); err != nil {
		b.logger.Errorf("[BlockAssembler] error setting state: %v", err)
	}

	err = b.setCurrentChain(ctx)
	if err != nil {
		b.logger.Errorf("[BlockAssembler] error setting current chain: %v", err)
	}

	b.startChannelListeners(ctx)

	prometheusBlockAssemblyCurrentBlockHeight.Set(float64(b.bestBlockHeight.Load()))

	return nil
}

func (b *BlockAssembler) GetState(ctx context.Context) (*model.BlockHeader, uint32, error) {
	state, err := b.blockchainClient.GetState(ctx, "BlockAssembler")
	if err != nil {
		return nil, 0, err
	}

	bestBlockHeight := binary.LittleEndian.Uint32(state[:4])
	bestBlockHeader, err := model.NewBlockHeaderFromBytes(state[4:])
	if err != nil {
		return nil, 0, err
	}

	return bestBlockHeader, bestBlockHeight, nil
}

func (b *BlockAssembler) SetState(ctx context.Context) error {
	if b.bestBlockHeader.Load() == nil {
		return fmt.Errorf("bestBlockHeader is nil")
	}

	state := make([]byte, 4+len(b.bestBlockHeader.Load().Bytes()))
	binary.LittleEndian.PutUint32(state[:4], b.bestBlockHeight.Load())
	state = append(state[:4], b.bestBlockHeader.Load().Bytes()...)

	b.logger.Debugf("[BlockAssembler] setting state: %d: %s", b.bestBlockHeight.Load(), b.bestBlockHeader.Load().Hash())
	return b.blockchainClient.SetState(ctx, "BlockAssembler", state)
}

func (b *BlockAssembler) setCurrentChain(ctx context.Context) (err error) {
	b.currentChain, _, err = b.blockchainClient.GetBlockHeaders(ctx, b.bestBlockHeader.Load().Hash(), uint64(b.maxBlockReorgCatchup))
	if err != nil {
		return fmt.Errorf("error getting block headers from blockchain: %v", err)
	}

	ids, err := b.blockchainClient.GetBlockHeaderIDs(ctx, b.bestBlockHeader.Load().Hash(), uint64(b.maxBlockReorgCatchup))
	if err != nil {
		return fmt.Errorf("error getting block headers from blockchain: %v", err)
	}

	b.currentChainMapMu.Lock()

	b.currentChainMap = make(map[chainhash.Hash]uint32, len(b.currentChain))
	for _, blockHeader := range b.currentChain {
		b.currentChainMap[*blockHeader.Hash()] = blockHeader.Timestamp
	}

	b.currentChainMapIDs = make(map[uint32]struct{}, len(ids))
	for _, id := range ids {
		b.currentChainMapIDs[id] = struct{}{}
	}

	b.currentChainMapMu.Unlock()

	return nil
}

func (b *BlockAssembler) GetCurrentChainMap() map[chainhash.Hash]uint32 {
	b.currentChainMapMu.RLock()
	defer b.currentChainMapMu.RUnlock()

	return b.currentChainMap
}

func (b *BlockAssembler) GetCurrentChainMapIDs() map[uint32]struct{} {
	b.currentChainMapMu.RLock()
	defer b.currentChainMapMu.RUnlock()

	return b.currentChainMapIDs
}

func (b *BlockAssembler) CurrentBlock() (*model.BlockHeader, uint32) {
	return b.bestBlockHeader.Load(), b.bestBlockHeight.Load()
}

func (b *BlockAssembler) AddTx(node util.SubtreeNode) {
	b.subtreeProcessor.Add(node)
}

func (b *BlockAssembler) RemoveTx(hash chainhash.Hash) error {
	return b.subtreeProcessor.Remove(hash)
}

func (b *BlockAssembler) DeDuplicateTransactions() {
	b.subtreeProcessor.DeDuplicateTransactions()
}

func (b *BlockAssembler) Reset() {
	b.resetCh <- struct{}{}
}

func (b *BlockAssembler) GetMiningCandidate(_ context.Context) (*model.MiningCandidate, []*util.Subtree, error) {
	// make sure we call this on the select, so we don't get a candidate when we found a new block
	responseCh := make(chan *miningCandidateResponse)

	utils.SafeSend(b.miningCandidateCh, responseCh, 10*time.Second)

	// wait for 10 seconds for the response
	select {
	case <-time.After(10 * time.Second):
		// make sure to close the channel, otherwise the for select will hang, because no one is reading from it
		close(responseCh)
		return nil, nil, fmt.Errorf("timeout getting mining candidate")
	case response := <-responseCh:
		return response.miningCandidate, response.subtrees, response.err
	}
}

func (b *BlockAssembler) getMiningCandidate() (*model.MiningCandidate, []*util.Subtree, error) {
	prometheusBlockAssemblerGetMiningCandidate.Inc()

	if b.bestBlockHeader.Load() == nil {
		return nil, nil, fmt.Errorf("best block header is not available")
	}

	b.logger.Debugf("[BlockAssembler] getting mining candidate for header: %s", b.bestBlockHeader.Load().Hash())

	// Get the list of completed containers for the current chaintip and height...
	subtrees := b.subtreeProcessor.GetCompletedSubtreesForMiningCandidate()

	var coinbaseValue uint64
	for _, subtree := range subtrees {
		coinbaseValue += subtree.Fees
	}
	coinbaseValue += util.GetBlockSubsidyForHeight(b.bestBlockHeight.Load() + 1)

	// Get the hash of the last subtree in the list...
	// We do this by using the same subtree processor logic to get the top tree hash.
	id := &chainhash.Hash{}
	if len(subtrees) > 0 {
		topTree, err := util.NewIncompleteTreeByLeafCount(len(subtrees))
		if err != nil {
			return nil, nil, fmt.Errorf("error creating top tree: %w", err)
		}
		for _, subtree := range subtrees {
			_ = topTree.AddNode(*subtree.RootHash(), subtree.Fees, subtree.SizeInBytes)
		}
		id = topTree.RootHash()
	}

	nBits, err := b.getNextNbits()
	if err != nil {
		return nil, nil, err
	}

	var coinbaseMerkleProofBytes [][]byte
	if len(subtrees) > 0 {
		coinbaseMerkleProof, err := util.GetMerkleProofForCoinbase(subtrees)
		if err != nil {
			return nil, nil, fmt.Errorf("error getting merkle proof for coinbase: %w", err)
		}

		for _, hash := range coinbaseMerkleProof {
			coinbaseMerkleProofBytes = append(coinbaseMerkleProofBytes, hash.CloneBytes())
		}
	} else {
		coinbaseMerkleProofBytes = [][]byte{}
	}

	timeNow := uint32(time.Now().Unix())
	timeBytes := make([]byte, 4)
	binary.LittleEndian.PutUint32(timeBytes, timeNow)

	previousHash := b.bestBlockHeader.Load().Hash().CloneBytes()
	miningCandidate := &model.MiningCandidate{
		// create a job ID from the top tree hash and the previous block hash, to prevent empty block job id collisions
		Id:            chainhash.HashB(append(append(id[:], previousHash...), timeBytes...)),
		PreviousHash:  previousHash,
		CoinbaseValue: coinbaseValue,
		Version:       1,
		NBits:         nBits.CloneBytes(),
		Height:        b.bestBlockHeight.Load() + 1,
		Time:          timeNow,
		MerkleProof:   coinbaseMerkleProofBytes,
		SubtreeCount:  uint32(len(subtrees)),
	}

	return miningCandidate, subtrees, nil
}

func (b *BlockAssembler) handleReorg(ctx context.Context, header *model.BlockHeader) error {
	startTime := time.Now()
	prometheusBlockAssemblerReorg.Inc()

	moveDownBlocks, moveUpBlocks, err := b.getReorgBlocks(ctx, header)
	if err != nil {
		return fmt.Errorf("error getting reorg blocks: %w", err)
	}

	if (len(moveDownBlocks) > 5 || len(moveUpBlocks) > 5) && b.bestBlockHeight.Load() > 1000 {
		// large reorg, log it and Reset the block assembler
		b.logger.Warnf("large reorg, moveDownBlocks: %d, moveUpBlocks: %d, resetting block assembly", len(moveDownBlocks), len(moveUpBlocks))
		b.Reset()
		return nil
	}

	// now do the reorg in the subtree processor
	if err = b.subtreeProcessor.Reorg(moveDownBlocks, moveUpBlocks); err != nil {
		return fmt.Errorf("error doing reorg: %w", err)
	}

	prometheusBlockAssemblerReorgDuration.Observe(float64(time.Since(startTime).Microseconds()) / 1_000_000)

	return nil
}

func (b *BlockAssembler) getReorgBlocks(ctx context.Context, header *model.BlockHeader) ([]*model.Block, []*model.Block, error) {
	moveDownBlockHeaders, moveUpBlockHeaders, err := b.getReorgBlockHeaders(ctx, header)
	if err != nil {
		return nil, nil, fmt.Errorf("error getting reorg block headers: %w", err)
	}

	// moveUpBlocks will contain all blocks we need to move up to get to the new tip from the common ancestor
	moveUpBlocks := make([]*model.Block, 0, len(moveUpBlockHeaders))

	// moveDownBlocks will contain all blocks we need to move down to get to the common ancestor
	moveDownBlocks := make([]*model.Block, 0, len(moveDownBlockHeaders))

	var block *model.Block
	for _, blockHeader := range moveUpBlockHeaders {
		block, err = b.blockchainClient.GetBlock(ctx, blockHeader.Hash())
		if err != nil {
			return nil, nil, fmt.Errorf("error getting block: %w", err)
		}

		moveUpBlocks = append(moveUpBlocks, block)
	}

	for _, blockHeader := range moveDownBlockHeaders {
		block, err = b.blockchainClient.GetBlock(ctx, blockHeader.Hash())
		if err != nil {
			return nil, nil, fmt.Errorf("error getting block: %w", err)
		}

		moveDownBlocks = append(moveDownBlocks, block)
	}

	return moveDownBlocks, moveUpBlocks, nil
}

func (b *BlockAssembler) getReorgBlockHeaders(ctx context.Context, header *model.BlockHeader) ([]*model.BlockHeader, []*model.BlockHeader, error) {
	if header == nil {
		return nil, nil, fmt.Errorf("header is nil")
	}

	newChain, _, err := b.blockchainClient.GetBlockHeaders(ctx, header.Hash(), uint64(b.maxBlockReorgCatchup))
	if err != nil {
		return nil, nil, fmt.Errorf("error getting new chain: %w", err)
	}

	// moveUpBlockHeaders will contain all block headers we need to move up to get to the new tip from the common ancestor
	moveUpBlockHeaders := make([]*model.BlockHeader, 0, b.maxBlockReorgCatchup)

	// moveDownBlocks will contain all blocks we need to move down to get to the common ancestor
	moveDownBlockHeaders := make([]*model.BlockHeader, 0, b.maxBlockReorgRollback)

	// find the first blockHeader that is the same in both chains
	var commonAncestor *model.BlockHeader
	for _, blockHeader := range newChain {
		// check whether the blockHeader is in the current chain
		if _, ok := b.currentChainMap[*blockHeader.Hash()]; ok {
			commonAncestor = blockHeader
			break
		}

		moveUpBlockHeaders = append(moveUpBlockHeaders, blockHeader)
	}

	if commonAncestor == nil {
		return nil, nil, fmt.Errorf("common ancestor not found, reorg not possible")
	}

	// reverse moveUpBlocks slice
	for i := len(moveUpBlockHeaders)/2 - 1; i >= 0; i-- {
		opp := len(moveUpBlockHeaders) - 1 - i
		moveUpBlockHeaders[i], moveUpBlockHeaders[opp] = moveUpBlockHeaders[opp], moveUpBlockHeaders[i]
	}

	// traverse b.currentChain in reverse order until we find the common ancestor
	// skipping the current block, start at the previous block (len-2)
	for _, blockHeader := range b.currentChain {
		if blockHeader.Hash().IsEqual(commonAncestor.Hash()) {
			break
		}

		moveDownBlockHeaders = append(moveDownBlockHeaders, blockHeader)
	}

	if len(moveDownBlockHeaders) > b.maxBlockReorgRollback {
		return nil, nil, fmt.Errorf("reorg is too big, max block reorg: %d", b.maxBlockReorgRollback)
	}

	return moveDownBlockHeaders, moveUpBlockHeaders, nil
}

func (b *BlockAssembler) getNextNbits() (*model.NBit, error) {

	now := time.Now()
	targetTimePerBlock, _ := gocore.Config().GetInt("difficulty_target_time_per_block", 600)

	thresholdSeconds := 2 * uint32(targetTimePerBlock)
	//nolint:gosec // G404: Use of weak random number generator (math/rand instead of crypto/rand) (gosec)
	randomOffset := rand.Int31n(21) - 10

	timeDifference := uint32(now.Unix()) - b.bestBlockHeader.Load().Timestamp

	b.logger.Debugf("timeDifference: %d", timeDifference)
	b.logger.Debugf("bestBlockHeader.Hash().String(): %s", b.bestBlockHeader.Load().Hash().String())

	if !b.difficultyAdjustment || (b.bestBlockHeight.Load() < uint32(b.difficultyAdjustmentWindow)+3) {
		b.logger.Debugf("no difficulty adjustment. Difficulty set to %s", b.defaultMiningNBits.String())
		return b.defaultMiningNBits, nil
	} else if timeDifference > thresholdSeconds+uint32(randomOffset) {
		// If the new block's timestamp is more than 2* 10 minutes then allow mining of a min-difficulty block.
		b.logger.Debugf("applying special difficulty rule")
		// set to start difficulty
		return b.defaultMiningNBits, nil
	} else if b.currentDifficulty != nil {
		b.logger.Debugf("setting difficulty to current difficulty")
		return b.currentDifficulty, nil
	} else {
		b.logger.Debugf("setting difficulty to default mining bits")
		return b.defaultMiningNBits, nil
	}
}<|MERGE_RESOLUTION|>--- conflicted
+++ resolved
@@ -5,21 +5,19 @@
 	"database/sql"
 	"encoding/binary"
 	"fmt"
-	"github.com/bitcoin-sv/ubsv/stores/utxo"
 	"math/rand"
 	"strings"
 	"sync"
 	"sync/atomic"
 	"time"
 
+	"github.com/bitcoin-sv/ubsv/stores/utxo"
+
 	"github.com/bitcoin-sv/ubsv/model"
 	"github.com/bitcoin-sv/ubsv/services/blockassembly/subtreeprocessor"
 	"github.com/bitcoin-sv/ubsv/services/blockchain"
-<<<<<<< HEAD
-=======
 	"github.com/bitcoin-sv/ubsv/services/blockchain/blockchain_api"
 
->>>>>>> 48bb48de
 	"github.com/bitcoin-sv/ubsv/stores/blob"
 	"github.com/bitcoin-sv/ubsv/ulogger"
 	"github.com/bitcoin-sv/ubsv/util"
@@ -201,14 +199,6 @@
 						err: fmt.Errorf("waiting for reset to complete"),
 					})
 				} else {
-<<<<<<< HEAD
-					miningCandidate, subtrees, err := b.getMiningCandidate()
-					utils.SafeSend(responseCh, &miningCandidateResponse{
-						miningCandidate: miningCandidate,
-						subtrees:        subtrees,
-						err:             err,
-					})
-=======
 					// check if current state is mining
 					state, err := b.blockchainClient.GetFSMCurrentState(ctx)
 					if err != nil {
@@ -224,7 +214,6 @@
 							err:             err,
 						})
 					}
->>>>>>> 48bb48de
 				}
 				// stat.AddTime(start)
 				b.currentRunningState.Store("running")
