package model

import (
	"bufio"
	"context"
	"encoding/binary"
	"errors"
	"fmt"
	"github.com/bitcoin-sv/ubsv/stores/utxo"
	"github.com/bitcoin-sv/ubsv/stores/utxo/meta"
	"io"
	"os"
	"path/filepath"
	"sync"
	"time"

	"github.com/bitcoin-sv/ubsv/stores/blob/options"
	"github.com/bitcoin-sv/ubsv/stores/txmetacache"
	"github.com/bitcoin-sv/ubsv/ulogger"
	"github.com/bitcoin-sv/ubsv/util"
	"github.com/libsv/go-bt/v2"
	"github.com/libsv/go-bt/v2/chainhash"
	"golang.org/x/sync/errgroup"
)

// TODO: this test util is here as importing util/test in the model package causes a circular dependency. Fix this

var (
	loadMetaToMemoryOnce sync.Once
	// cachedTxMetaStore is a global variable to cache the txMetaStore in memory, to avoid reading from disk more than once
	cachedTxMetaStore utxo.Store
	// following variables are used to store the file names for the testdata
	fileDir                      string
	fileNameTemplate             string
	fileNameTemplateMerkleHashes string
	fileNameTemplateBlock        string
	txMetafileNameTemplate       string
	subtreeSize                  int
)

func generateTestBlock(transactionIdCount uint64, subtreeStore *localSubtreeStore, generateNewTestData bool) (*Block, error) {
	// create test dir of not exists
	if _, err := os.Stat(fileDir); os.IsNotExist(err) {
		if err = os.Mkdir(fileDir, 0755); err != nil {
			return nil, err
		}
	}

	// read block from file and return if exists
	blockFile, err := os.Open(fileNameTemplateBlock)
	if err == nil && !generateNewTestData {
		blockBytes, err := io.ReadAll(blockFile)
		if err != nil {
			return nil, err
		}
		_ = blockFile.Close()

		block, err := NewBlockFromBytes(blockBytes)
		if err != nil {
			return nil, err
		}

		return block, nil
	}

	txMetastoreFile, err := os.Create(txMetafileNameTemplate)
	if err != nil {
		return nil, err
	}

	txMetastoreWriter := bufio.NewWriter(txMetastoreFile)
	defer func() {
		_ = txMetastoreWriter.Flush() // Ensure all data is written to the underlying writer
		_ = txMetastoreFile.Close()
	}()

	var subtreeBytes []byte
	subtree, err := util.NewTreeByLeafCount(subtreeSize)
	if err != nil {
		return nil, err
	}
	_ = subtree.AddNode(CoinbasePlaceholder, 0, 0)

	var subtreeFile *os.File
	var subtreeFileMerkleHashes *os.File
	subtreeCount := 0

	// create the first files
	subtreeFile, err = os.Create(fmt.Sprintf(fileNameTemplate, subtreeCount))
	if err != nil {
		return nil, err
	}
	subtreeFileMerkleHashes, err = os.Create(fileNameTemplateMerkleHashes)
	if err != nil {
		return nil, err
	}

	subtreeHashes := make([]*chainhash.Hash, 0)

	txId := make([]byte, 32)
	var hash chainhash.Hash
	fees := uint64(0)
	var n int
	for i := 1; i < int(transactionIdCount); i++ {
		binary.LittleEndian.PutUint64(txId, uint64(i))
		hash = chainhash.Hash(txId)

		if err = subtree.AddNode(hash, uint64(i), uint64(i)); err != nil {
			return nil, err
		}

		n, err = WriteTxMeta(txMetastoreWriter, hash, uint64(i), uint64(i))
		if err != nil {
			return nil, err
		}
		if n != 48 {
			return nil, fmt.Errorf("expected to write 48 bytes, wrote %d", n)
		}

		fees += uint64(i)

		if subtree.IsComplete() {
			// write subtree bytes to file
			if subtreeBytes, err = subtree.Serialize(); err != nil {
				return nil, err
			}

			if _, err = subtreeFile.Write(subtreeBytes); err != nil {
				return nil, err
			}

			subtreeHashes = append(subtreeHashes, subtree.RootHash())

			if err = subtreeFile.Close(); err != nil {
				return nil, err
			}

			subtreeCount++

			if subtreeFile, err = os.Create(fmt.Sprintf(fileNameTemplate, subtreeCount)); err != nil {
				return nil, err
			}

			// create new tree
			subtree, err = util.NewTreeByLeafCount(subtreeSize)
			if err != nil {
				return nil, err
			}
		}
	}

	// write the last subtree
	if subtree.Length() > 0 {
		// write subtree bytes to file
		subtreeBytes, err = subtree.Serialize()
		if err != nil {
			return nil, err
		}

		if _, err = subtreeFile.Write(subtreeBytes); err != nil {
			return nil, err
		}

		subtreeHashes = append(subtreeHashes, subtree.RootHash())

		if err = subtreeFile.Close(); err != nil {
			return nil, err
		}
	}
	coinbaseHex := "01000000010000000000000000000000000000000000000000000000000000000000000000ffffffff1703fb03002f6d322d75732f0cb6d7d459fb411ef3ac6d65ffffffff03ac505763000000001976a914c362d5af234dd4e1f2a1bfbcab90036d38b0aa9f88acaa505763000000001976a9143c22b6d9ba7b50b6d6e615c69d11ecb2ba3db14588acaa505763000000001976a914b7177c7deb43f3869eabc25cfd9f618215f34d5588ac00000000"
	coinbase, err := bt.NewTxFromString(coinbaseHex)
	if err != nil {
		return nil, err
	}
	coinbase.Outputs = nil
	_ = coinbase.AddP2PKHOutputFromAddress("1A1zP1eP5QGefi2DMPTfTL5SLmv7DivfNa", 5000000000+fees)

	nBits := NewNBitFromString("2000ffff")
	hashPrevBlock, _ := chainhash.NewHashFromStr("000000000019d6689c085ae165831e934ff763ae46a2a6c172b3f1b60a8ce26f")

	var merkleRootsubtreeHashes []*chainhash.Hash

	for i := 0; i < subtreeCount; i++ {
		subtreeStore.files[*subtreeHashes[i]] = i

		if i == 0 {
			// read the first subtree into file, replace the coinbase placeholder with the coinbase txid and calculate the merkle root
			replacedCoinbaseSubtree, err := util.NewTreeByLeafCount(subtreeSize)
			if err != nil {
				return nil, err
			}
			subtreeFile, err = os.Open(fmt.Sprintf(fileNameTemplate, i))
			if err != nil {
				return nil, err
			}

			subtreeBytes, err = io.ReadAll(subtreeFile)
			if err != nil {
				return nil, err
			}

			_ = subtreeFile.Close()

			err = replacedCoinbaseSubtree.Deserialize(subtreeBytes)
			if err != nil {
				return nil, err
			}

			replacedCoinbaseSubtree.ReplaceRootNode(coinbase.TxIDChainHash(), 0, uint64(coinbase.Size()))

			rootHash := replacedCoinbaseSubtree.RootHash()
			merkleRootsubtreeHashes = append(merkleRootsubtreeHashes, rootHash)
		} else {
			merkleRootsubtreeHashes = append(merkleRootsubtreeHashes, subtreeHashes[i])
		}
	}

	for _, hash := range merkleRootsubtreeHashes {
		if _, err = subtreeFileMerkleHashes.Write(hash[:]); err != nil {
			return nil, err
		}
	}
	if err = subtreeFileMerkleHashes.Close(); err != nil {
		return nil, err
	}

	var calculatedMerkleRootHash *chainhash.Hash
	if calculatedMerkleRootHash, err = calculateMerkleRoot(merkleRootsubtreeHashes); err != nil {
		return nil, err
	}

	blockHeader := &BlockHeader{
		Version:        1,
		HashPrevBlock:  hashPrevBlock,
		HashMerkleRoot: calculatedMerkleRootHash,
		Timestamp:      uint32(time.Now().Unix()),
		Bits:           nBits,
		Nonce:          0,
	}

	// mine to the target difficulty
	for {
		if ok, _, _ := blockHeader.HasMetTargetDifficulty(); ok {
			break
		}
		blockHeader.Nonce++

		if blockHeader.Nonce%1000000 == 0 {
			fmt.Printf("mining Nonce: %d, hash: %s\n", blockHeader.Nonce, blockHeader.Hash().String())
		}
	}

	if subtreeCount != len(subtreeHashes) {
		return nil, fmt.Errorf("subtree count %d does not match subtree hash count %d", subtreeCount, len(subtreeHashes))
	}

	block := &Block{
		Header:           blockHeader,
		CoinbaseTx:       coinbase,
		TransactionCount: transactionIdCount,
		SizeInBytes:      123123,
		Subtrees:         subtreeHashes,
	}

	blockFile, err = os.Create(fileNameTemplateBlock)
	if err != nil {
		return nil, err
	}

	blockBytes, err := block.Bytes()
	if err != nil {
		return nil, err
	}

	_, err = blockFile.Write(blockBytes)
	if err != nil {
		return nil, err
	}
	if err = blockFile.Close(); err != nil {
		return nil, err
	}

	return block, nil
}

func loadTxMetaIntoMemory() error {
	// create a reader from the txmetacache file
	file, err := os.Open(txMetafileNameTemplate)
	if err != nil {
		return err
	}
	defer file.Close()

	// create a buffered reader for the file
	bufReader := bufio.NewReaderSize(file, 55*1024*1024)

	if err = ReadTxMeta(bufReader, cachedTxMetaStore.(*txmetacache.TxMetaCache)); err != nil {
		return err
	}

	return err
}

type feeAndSize struct {
	hash        chainhash.Hash
	fee         uint64
	sizeInBytes uint64
}

func ReadTxMeta(r io.Reader, txMetaStore *txmetacache.TxMetaCache) error {
	// read from the reader and add to txMeta store
	txHash := chainhash.Hash{}
	var fee uint64
	var sizeInBytes uint64

	g := errgroup.Group{}

	batch := make([]feeAndSize, 0, 1024)

	b := make([]byte, 48)
	for {
		_, err := io.ReadFull(r, b)
		if err != nil {
			if errors.Is(err, io.EOF) {
				break
			}
			return err
		}

		copy(txHash[:], b[:32])
		fee = binary.LittleEndian.Uint64(b[32:40])
		sizeInBytes = binary.LittleEndian.Uint64(b[40:48])

		batch = append(batch, feeAndSize{
			hash:        txHash,
			fee:         fee,
			sizeInBytes: sizeInBytes,
		})

		if len(batch) == 1024 {
			saveBatch := batch
			g.Go(func() error {
				for _, data := range saveBatch {
<<<<<<< HEAD
					if err = txMetaStore.SetCache(&data.hash, &meta.Data{
=======
					data := data
					if err = txMetaStore.SetCache(&data.hash, &txmeta.Data{
>>>>>>> 48bb48de
						Fee:            data.fee,
						SizeInBytes:    data.sizeInBytes,
						ParentTxHashes: []chainhash.Hash{},
					}); err != nil {
						return err
					}
				}

				return nil
			})

			batch = make([]feeAndSize, 0, 1024)
		}
	}

	if err := g.Wait(); err != nil {
		return err
	}

	// remainder batch
	if len(batch) > 0 {
		for _, data := range batch {
<<<<<<< HEAD
			if err := txMetaStore.SetCache(&data.hash, &meta.Data{
=======
			data := data
			if err := txMetaStore.SetCache(&data.hash, &txmeta.Data{
>>>>>>> 48bb48de
				Fee:            data.fee,
				SizeInBytes:    data.sizeInBytes,
				ParentTxHashes: []chainhash.Hash{},
			}); err != nil {
				return err
			}
		}
	}

	return nil
}

func WriteTxMeta(w io.Writer, txHash chainhash.Hash, fee, sizeInBytes uint64) (int, error) {
	b := make([]byte, 48)
	copy(b[:32], txHash[:])
	binary.LittleEndian.PutUint64(b[32:40], fee)
	binary.LittleEndian.PutUint64(b[40:48], sizeInBytes)

	return w.Write(b)
}

func calculateMerkleRoot(hashes []*chainhash.Hash) (*chainhash.Hash, error) {
	var calculatedMerkleRootHash *chainhash.Hash
	if len(hashes) == 1 {
		calculatedMerkleRootHash = hashes[0]
	} else if len(hashes) > 0 {
		// Create a new subtree with the hashes of the subtrees
		st, err := util.NewTreeByLeafCount(util.CeilPowerOfTwo(len(hashes)))
		if err != nil {
			return nil, err
		}
		for _, hash := range hashes {
			err := st.AddNode(*hash, 1, 0)
			if err != nil {
				return nil, err
			}
		}

		calculatedMerkleRoot := st.RootHash()
		calculatedMerkleRootHash, err = chainhash.NewHash(calculatedMerkleRoot[:])
		if err != nil {
			return nil, err
		}
	}

	return calculatedMerkleRootHash, nil
}

type localSubtreeStore struct {
	files map[chainhash.Hash]int
}

func newLocalSubtreeStore() *localSubtreeStore {
	return &localSubtreeStore{
		files: make(map[chainhash.Hash]int),
	}
}

func (l localSubtreeStore) Health(_ context.Context) (int, string, error) {
	return 0, "", nil
}

func (l localSubtreeStore) Exists(_ context.Context, key []byte, opts ...options.Options) (bool, error) {
	_, ok := l.files[chainhash.Hash(key)]
	return ok, nil
}

func (l localSubtreeStore) Get(_ context.Context, key []byte, opts ...options.Options) ([]byte, error) {
	file, ok := l.files[chainhash.Hash(key)]
	if !ok {
		return nil, fmt.Errorf("file not found")
	}

	subtreeBytes, err := os.ReadFile(fmt.Sprintf(fileNameTemplate, file))
	if err != nil {
		return nil, err
	}

	return subtreeBytes, nil
}

func (l localSubtreeStore) GetIoReader(_ context.Context, key []byte, opts ...options.Options) (io.ReadCloser, error) {
	file, ok := l.files[chainhash.Hash(key)]
	if !ok {
		return nil, fmt.Errorf("file not found")
	}

	subtreeFile, err := os.Open(fmt.Sprintf(fileNameTemplate, file))
	if err != nil {
		return nil, err
	}

	return subtreeFile, nil
}

func (l localSubtreeStore) Set(_ context.Context, _ []byte, _ []byte, _ ...options.Options) error {
	panic("not implemented")
}

func (l localSubtreeStore) SetFromReader(_ context.Context, _ []byte, _ io.ReadCloser, _ ...options.Options) error {
	panic("not implemented")
}

func (l localSubtreeStore) SetTTL(_ context.Context, _ []byte, _ time.Duration, opts ...options.Options) error {
	panic("not implemented")
}

func (l localSubtreeStore) Del(_ context.Context, _ []byte, opts ...options.Options) error {
	panic("not implemented")
}

func (l localSubtreeStore) GetHead(_ context.Context, _ []byte, _ int, opts ...options.Options) ([]byte, error) {
	panic("not implemented")
}

func (l localSubtreeStore) Close(_ context.Context) error {
	return nil
}

type BlobStoreStub struct {
	logger ulogger.Logger
}

func New(logger ulogger.Logger) (*BlobStoreStub, error) {
	logger = logger.New("null")

	return &BlobStoreStub{
		logger: logger,
	}, nil
}

func (n *BlobStoreStub) Health(_ context.Context) (int, string, error) {
	return 0, "BlobStoreStub Store", nil
}

func (n *BlobStoreStub) Close(_ context.Context) error {
	return nil
}

func (n *BlobStoreStub) SetFromReader(_ context.Context, _ []byte, _ io.ReadCloser, _ ...options.Options) error {
	return nil
}

func (n *BlobStoreStub) Set(_ context.Context, _ []byte, _ []byte, _ ...options.Options) error {
	return nil
}

func (n *BlobStoreStub) SetTTL(_ context.Context, _ []byte, _ time.Duration, opts ...options.Options) error {
	return nil
}

func (n *BlobStoreStub) GetIoReader(_ context.Context, _ []byte, opts ...options.Options) (io.ReadCloser, error) {
	path := filepath.Join("testdata", "testSubtreeHex.bin")

	// read the file
	subtreeReader, err := os.Open(path)
	if err != nil {
		return nil, fmt.Errorf("failed to read file: %s", err)
	}

	return subtreeReader, nil
}

func (n *BlobStoreStub) Get(_ context.Context, hash []byte, opts ...options.Options) ([]byte, error) {
	path := filepath.Join("testdata", "testSubtreeHex.bin")

	// read the file
	subtreeBytes, err := os.ReadFile(path)
	if err != nil {
		return nil, fmt.Errorf("failed to read file: %s", err)
	}

	return subtreeBytes, nil
}

func (n *BlobStoreStub) Exists(_ context.Context, _ []byte, opts ...options.Options) (bool, error) {
	return false, nil
}

func (n *BlobStoreStub) Del(_ context.Context, _ []byte, opts ...options.Options) error {
	return nil
}

func (n *BlobStoreStub) GetHead(_ context.Context, _ []byte, _ int, opts ...options.Options) ([]byte, error) {
	return nil, nil
}<|MERGE_RESOLUTION|>--- conflicted
+++ resolved
@@ -6,13 +6,14 @@
 	"encoding/binary"
 	"errors"
 	"fmt"
-	"github.com/bitcoin-sv/ubsv/stores/utxo"
-	"github.com/bitcoin-sv/ubsv/stores/utxo/meta"
 	"io"
 	"os"
 	"path/filepath"
 	"sync"
 	"time"
+
+	"github.com/bitcoin-sv/ubsv/stores/utxo"
+	"github.com/bitcoin-sv/ubsv/stores/utxo/meta"
 
 	"github.com/bitcoin-sv/ubsv/stores/blob/options"
 	"github.com/bitcoin-sv/ubsv/stores/txmetacache"
@@ -341,12 +342,8 @@
 			saveBatch := batch
 			g.Go(func() error {
 				for _, data := range saveBatch {
-<<<<<<< HEAD
+					data := data
 					if err = txMetaStore.SetCache(&data.hash, &meta.Data{
-=======
-					data := data
-					if err = txMetaStore.SetCache(&data.hash, &txmeta.Data{
->>>>>>> 48bb48de
 						Fee:            data.fee,
 						SizeInBytes:    data.sizeInBytes,
 						ParentTxHashes: []chainhash.Hash{},
@@ -369,12 +366,8 @@
 	// remainder batch
 	if len(batch) > 0 {
 		for _, data := range batch {
-<<<<<<< HEAD
+			data := data
 			if err := txMetaStore.SetCache(&data.hash, &meta.Data{
-=======
-			data := data
-			if err := txMetaStore.SetCache(&data.hash, &txmeta.Data{
->>>>>>> 48bb48de
 				Fee:            data.fee,
 				SizeInBytes:    data.sizeInBytes,
 				ParentTxHashes: []chainhash.Hash{},
