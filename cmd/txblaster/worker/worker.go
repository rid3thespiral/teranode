--- conflicted
+++ resolved
@@ -10,18 +10,16 @@
 	"sync/atomic"
 	"time"
 
-<<<<<<< HEAD
-=======
 	"github.com/bitcoin-sv/ubsv/util"
 
->>>>>>> 48bb48de
 	"github.com/bitcoin-sv/ubsv/errors"
 	"github.com/bitcoin-sv/ubsv/services/coinbase"
+	"github.com/bitcoin-sv/ubsv/services/propagation"
 	"github.com/bitcoin-sv/ubsv/ulogger"
-	"github.com/bitcoin-sv/ubsv/util"
 	"github.com/bitcoin-sv/ubsv/util/distributor"
 	"github.com/bitcoin-sv/ubsv/util/p2p"
 	pubsub "github.com/libp2p/go-libp2p-pubsub"
+
 	"github.com/libsv/go-bk/bec"
 	"github.com/libsv/go-bt/v2"
 	"github.com/libsv/go-bt/v2/bscript"
@@ -218,24 +216,14 @@
 			break
 		}
 
-<<<<<<< HEAD
-		if errors.Is(err, errors.ErrProcessing) {
-			return fmt.Errorf("error sending funding transaction %s: %v", tx.TxIDChainHash().String(), err)
-=======
 		if errors.Is(err, propagation.ErrBadRequest) {
 			return errors.New(errors.ERR_SERVICE_ERROR, "error sending funding transaction %s", tx.TxIDChainHash().String(), err)
->>>>>>> 48bb48de
 		}
 
 		// Go through each response and check for ErrBadRequest errors
 		for _, response := range responses {
-<<<<<<< HEAD
-			if errors.Is(response.Error, errors.ErrProcessing) {
-				return fmt.Errorf("error sending funding transaction %s: %v", tx.TxIDChainHash().String(), response.Error)
-=======
 			if errors.Is(response.Error, propagation.ErrBadRequest) {
 				return errors.New(errors.ERR_SERVICE_ERROR, "error sending funding transaction %s", tx.TxIDChainHash().String(), response.Error)
->>>>>>> 48bb48de
 			}
 		}
 
@@ -385,23 +373,23 @@
 	//nolint:gosec //  G404: Use of weak random number generator (math/rand instead of crypto/rand) (gosec)
 	d := w.distributors[rand.Intn(len(w.distributors))]
 	if responses, err := d.SendTransaction(ctx, tx); err != nil {
-		if errors.Is(err, errors.ErrTxInvalid) {
+		if errors.Is(err, propagation.ErrBadRequest) {
 			prometheusInvalidTransactions.Inc()
 		} else {
 			// Go through each response and check for ErrBadRequest errors
 			for _, response := range responses {
-				if errors.Is(response.Error, errors.ErrProcessing) {
+				if errors.Is(response.Error, propagation.ErrBadRequest) {
 					prometheusInvalidTransactions.Inc()
 				}
 			}
 		}
 
-		if errors.Is(err, errors.ErrProcessing) {
+		if errors.Is(err, propagation.ErrInternal) {
 			prometheusInternalErrors.Inc()
 		} else {
 			// Go through each response and check for ErrBadRequest errors
 			for _, response := range responses {
-				if errors.Is(response.Error, errors.ErrProcessing) {
+				if errors.Is(response.Error, propagation.ErrInternal) {
 					prometheusInternalErrors.Inc()
 				}
 			}
